<<<<<<< HEAD
export const NotificationTypes = {
  TASK: [
    'TA01_TASK_CREATION_TO_INNOVATOR',
    'TA02_TASK_RESPONDED_TO_OTHER_INNOVATORS',
    'TA03_TASK_DONE_TO_ACCESSOR_OR_ASSESSMENT',
    'TA04_TASK_DECLINED_TO_ACCESSOR_OR_ASSESSMENT',
    'TA05_TASK_CANCELLED_TO_INNOVATOR',
    'TA06_TASK_REOPEN_TO_INNOVATOR'
  ] as const,
  TEST: ['TEST'] as const
};
export type NotificationTypes = typeof NotificationTypes;
export type FlatNotificationTypes = NotificationTypes[keyof NotificationTypes][number];

=======
/**
 * @deprecated Use `NotificationCategoryEnum` instead.
 */
>>>>>>> b3ccca80
export enum NotificationContextTypeEnum {
  NEEDS_ASSESSMENT = 'NEEDS_ASSESSMENT',
  INNOVATION = 'INNOVATION',
  SUPPORT = 'SUPPORT',
  TASK = 'TASK',
  THREAD = 'THREAD',
  DATA_SHARING = 'DATA_SHARING',
  COMMENT = 'COMMENT' // TODO: Deprecated!
}

export enum NotificationCategoryEnum {
  // GENERAL
  // A are only composed by GENERAL ones (not all)
  TASK = 'TASK',
  MESSAGE = 'MESSAGE',
  INNOVATION_MANAGEMENT = 'INNOVATION_MANAGEMENT',
  SUPPORT = 'SUPPORT',
  EXPORT_REQUEST = 'EXPORT_REQUEST',
  ACCOUNT = 'ACCOUNT',
  REMINDER = 'REMINDER',
  // NA
  INNOVATOR_SUBMIT_IR = 'INNOVATOR_SUBMIT_IR',
  ASSIGN_NA = 'ASSIGN_NA',
  // QA
  SUGGEST_SUPPORT = 'SUGGEST_SUPPORT',
  // I
  DOCUMENT = 'DOCUMENT'
}

export enum NotificationPreferenceEnum {
  YES = 'YES',
  NO = 'NO'
}

export enum NotificationContextDetailEnum {
  LOCK_USER = 'LOCK_USER',
  THREAD_CREATION = 'THREAD_CREATION',
  THREAD_MESSAGE_CREATION = 'THREAD_MESSAGE_CREATION',
  COMMENT_CREATION = 'COMMENT_CREATION', // TODO: Deprecated!
  COMMENT_REPLY = 'COMMENT_REPLY', // TODO: Deprecated!
  TASK_CREATION = 'TASK_CREATION',
  TASK_UPDATE = 'TASK_UPDATE',
  NEEDS_ASSESSMENT_STARTED = 'NEEDS_ASSESSMENT_STARTED',
  NEEDS_ASSESSMENT_COMPLETED = 'NEEDS_ASSESSMENT_COMPLETED',
  NEEDS_ASSESSMENT_COMPLETED_TO_INNOVATOR = 'NEEDS_ASSESSMENT_COMPLETED_TO_INNOVATOR',
  NEEDS_ASSESSMENT_ORGANISATION_SUGGESTION = 'NEEDS_ASSESSMENT_ORGANISATION_SUGGESTION',
  INNOVATION_SUBMISSION = 'INNOVATION_SUBMISSION',
  INNOVATION_SUBMISSION_TO_INNOVATORS = 'INNOVATION_SUBMISSION_TO_INNOVATORS',
  INNOVATION_SUBMISSION_REASSESSMENT = 'INNOVATION_SUBMISSION_REASSESSMENT',
  SUPPORT_STATUS_UPDATE = 'SUPPORT_STATUS_UPDATE',
  SUPPORT_SUMMARY_UPDATE = 'SUPPORT_SUMMARY_UPDATE',
  INNOVATION_REASSESSMENT_REQUEST = 'INNOVATION_REASSESSMENT_REQUEST',
  INNOVATION_STOP_SHARING = 'INNOVATION_STOP_SHARING',
  INNOVATION_WITHDRAWN = 'INNOVATION_WITHDRAWN',
  COLLABORATOR_INVITE = 'COLLABORATOR_INVITE',
  COLLABORATOR_UPDATE = 'COLLABORATOR_UPDATE',
  TRANSFER_PENDING = 'TRANSFER_PENDING',
  TRANSFER_EXPIRED = 'TRANSFER_EXPIRED',
  TRANSFER_REMINDER = 'TRANSFER_REMINDER',
  INNOVATION_ORGANISATION_SUGGESTION_NOT_SHARED = 'INNOVATION_ORGANISATION_SUGGESTION_NOT_SHARED'
}

/**
 * @deprecated Use `NotificationCategoryEnum` instead.
 */
export const EmailNotificationType = ['TASK', 'MESSAGE', 'SUPPORT'] as const;
/**
 * @deprecated Use `NotificationCategoryEnum` instead.
 */
export type EmailNotificationType = (typeof EmailNotificationType)[number];

export enum EmailNotificationPreferenceEnum {
  NEVER = 'NEVER',
  INSTANTLY = 'INSTANTLY',
  DAILY = 'DAILY'
}

export enum NotificationLogTypeEnum {
  QA_A_IDLE_SUPPORT = 'QA_A_IDLE_SUPPORT'
}<|MERGE_RESOLUTION|>--- conflicted
+++ resolved
@@ -1,4 +1,3 @@
-<<<<<<< HEAD
 export const NotificationTypes = {
   TASK: [
     'TA01_TASK_CREATION_TO_INNOVATOR',
@@ -13,11 +12,9 @@
 export type NotificationTypes = typeof NotificationTypes;
 export type FlatNotificationTypes = NotificationTypes[keyof NotificationTypes][number];
 
-=======
 /**
  * @deprecated Use `NotificationCategoryEnum` instead.
  */
->>>>>>> b3ccca80
 export enum NotificationContextTypeEnum {
   NEEDS_ASSESSMENT = 'NEEDS_ASSESSMENT',
   INNOVATION = 'INNOVATION',
