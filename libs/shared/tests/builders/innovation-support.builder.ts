import type { EntityManager } from 'typeorm';
import {
  InnovationAssessmentEntity,
  InnovationEntity,
  InnovationSupportEntity,
  OrganisationUnitEntity,
  UserRoleEntity
} from '../../entities';
import { InnovationSupportStatusEnum } from '../../enums';
import { BaseBuilder } from './base.builder';
import type { TestUserType } from './user.builder';
import { randUuid } from '@ngneat/falso';

export type TestInnovationSupportType = {
  id: string;
  status: InnovationSupportStatusEnum;
  updatedAt: Date;
  userRoles: string[];
  startedAt: Date | null;
};

export class InnovationSupportBuilder extends BaseBuilder {
  support: InnovationSupportEntity;

  constructor(entityManager: EntityManager) {
    super(entityManager);
    this.support = InnovationSupportEntity.new({
      status: InnovationSupportStatusEnum.SUGGESTED,
      userRoles: [],
      createdBy: randUuid(),
      createdByUserRole: randUuid(),
      updatedBy: randUuid(),
      updatedByUserRole: randUuid()
    });
  }

  setStatus(status: InnovationSupportStatusEnum): this {
    this.support.status = status;
    return this;
  }

  setInnovation(innovationId: string): this {
    this.support.innovation = InnovationEntity.new({ id: innovationId });
    return this;
  }

  setMajorAssessment(assessmentId: string): this {
    this.support.majorAssessment = InnovationAssessmentEntity.new({ id: assessmentId });
    return this;
  }

  setOrganisationUnit(organisationUnitId: string): this {
    this.support.organisationUnit = OrganisationUnitEntity.new({ id: organisationUnitId });
    return this;
  }

  setAccessors(accessors: TestUserType[]): this {
    for (const accessor of accessors) {
      const validRole = Object.values(accessor.roles).find(
        role => role.organisationUnit?.id === this.support.organisationUnit.id
      );

      if (!validRole) {
        throw new Error(
          'InnovationSupportBuilder::setAccessors: accessor does not have a valid role in the specified organistaion unit of the support.'
        );
      }

      this.support.userRoles.push(UserRoleEntity.new({ id: validRole.id }));
    }
    return this;
  }

<<<<<<< HEAD
  setStartedAt(date: Date): this {
    this.support.startedAt = date;
=======
  setCreatedAndUpdatedBy(userId: string, roleId: string): this {
    this.support.createdBy = userId;
    this.support.createdByUserRole = roleId;
    this.support.updatedBy = userId;
    this.support.updatedByUserRole = roleId;
>>>>>>> c9277629
    return this;
  }

  async save(): Promise<TestInnovationSupportType> {
    const required = ['innovation', 'organisationUnit', 'majorAssessment'] as const;
    for (const prop of required) {
      if (!this.support[prop]) {
        throw new Error(`InnovationSupportBuilder::save: ${prop} is required.`);
      }
    }

    if (this.support.status !== InnovationSupportStatusEnum.SUGGESTED && !this.support.startedAt) {
      this.support.startedAt = new Date();
    }

    const savedSupport = await this.getEntityManager().getRepository(InnovationSupportEntity).save(this.support);

    const result = await this.getEntityManager()
      .createQueryBuilder(InnovationSupportEntity, 'support')
      .where('support.id = :supportId', { supportId: savedSupport.id })
      .getOne();

    if (!result) {
      throw new Error('Error saving/retriving support information.');
    }

    return {
      id: result.id,
      status: result.status,
      updatedAt: result.updatedAt,
      userRoles: this.support.userRoles.map(r => r.id),
      startedAt: result.startedAt
    };
  }
}<|MERGE_RESOLUTION|>--- conflicted
+++ resolved
@@ -71,16 +71,16 @@
     return this;
   }
 
-<<<<<<< HEAD
-  setStartedAt(date: Date): this {
-    this.support.startedAt = date;
-=======
   setCreatedAndUpdatedBy(userId: string, roleId: string): this {
     this.support.createdBy = userId;
     this.support.createdByUserRole = roleId;
     this.support.updatedBy = userId;
     this.support.updatedByUserRole = roleId;
->>>>>>> c9277629
+    return this;
+  }
+
+  setStartedAt(date: Date): this {
+    this.support.startedAt = date;
     return this;
   }
 
