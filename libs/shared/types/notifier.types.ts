--- conflicted
+++ resolved
@@ -75,8 +75,6 @@
     reassessment: boolean;
   };
 
-<<<<<<< HEAD
-=======
   // Support Summary
   [NotifierTypeEnum.SUPPORT_SUMMARY_UPDATE]: {
     innovationId: string;
@@ -95,7 +93,6 @@
     innovationId: string;
   };
 
->>>>>>> 0d314f6c
   [NotifierTypeEnum.NEEDS_ASSESSMENT_STARTED]: {
     innovationId: string;
     assessmentId: string; // not really used
