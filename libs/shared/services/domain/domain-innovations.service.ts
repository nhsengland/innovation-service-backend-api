import { DataSource, EntityManager, In, Repository } from 'typeorm';

import type { UserEntity } from 'libs/shared/entities';
import { EXPIRATION_DATES } from '../../constants';
import { ActivityLogEntity } from '../../entities/innovation/activity-log.entity';
import { InnovationAssessmentEntity } from '../../entities/innovation/innovation-assessment.entity';
import { InnovationCollaboratorEntity } from '../../entities/innovation/innovation-collaborator.entity';
import { InnovationExportRequestEntity } from '../../entities/innovation/innovation-export-request.entity';
import { InnovationSectionEntity } from '../../entities/innovation/innovation-section.entity';
import { InnovationSupportLogEntity } from '../../entities/innovation/innovation-support-log.entity';
import { InnovationSupportEntity } from '../../entities/innovation/innovation-support.entity';
import { InnovationTaskEntity } from '../../entities/innovation/innovation-task.entity';
import { InnovationThreadEntity } from '../../entities/innovation/innovation-thread.entity';
import { InnovationTransferEntity } from '../../entities/innovation/innovation-transfer.entity';
import { InnovationEntity } from '../../entities/innovation/innovation.entity';
import { InnovationDocumentEntity } from '../../entities/innovation/innovation-document.entity';
import { OrganisationUnitEntity } from '../../entities/organisation/organisation-unit.entity';
import { NotificationUserEntity } from '../../entities/user/notification-user.entity';
import { NotificationEntity } from '../../entities/user/notification.entity';
import { UserRoleEntity } from '../../entities/user/user-role.entity';
import { InnovationGroupedStatusViewEntity } from '../../entities/views/innovation-grouped-status.view.entity';
import {
  ActivityEnum,
  ActivityTypeEnum,
  InnovationCollaboratorStatusEnum,
  InnovationExportRequestStatusEnum,
  InnovationGroupedStatusEnum,
  InnovationStatusEnum,
  InnovationSupportLogTypeEnum,
  InnovationSupportStatusEnum,
  InnovationTaskStatusEnum,
  InnovationTransferStatusEnum,
  NotificationCategoryType,
  NotifierTypeEnum,
  ServiceRoleEnum,
  UserStatusEnum
} from '../../enums';
import {
  BadRequestError,
  GenericErrorsEnum,
  InnovationErrorsEnum,
  NotFoundError,
  UnprocessableEntityError
} from '../../errors';
import { TranslationHelper } from '../../helpers';
import type { CurrentElasticSearchDocumentType } from '../../schemas/innovation-record/index';
import type { ActivitiesParamsType, DomainContextType, IdentityUserInfo, SupportLogParams } from '../../types';
import type { IdentityProviderService } from '../integrations/identity-provider.service';
import type { NotifierService } from '../integrations/notifier.service';
import type { DomainUsersService } from './domain-users.service';

export class DomainInnovationsService {
  innovationRepository: Repository<InnovationEntity>;
  innovationSupportRepository: Repository<InnovationSupportEntity>;
  activityLogRepository: Repository<ActivityLogEntity>;

  constructor(
    private sqlConnection: DataSource,
    private identityProviderService: IdentityProviderService,
    private notifierService: NotifierService,
    private domainUsersService: DomainUsersService
  ) {
    this.innovationRepository = this.sqlConnection.getRepository(InnovationEntity);
    this.innovationSupportRepository = this.sqlConnection.getRepository(InnovationSupportEntity);
    this.activityLogRepository = this.sqlConnection.getRepository(ActivityLogEntity);
  }

  /**
   * archives all expired innovations.
   * This method is used by the cron job.
   * @param entityManager optional entity manager
   */
  async archiveExpiredInnovations(entityManager?: EntityManager): Promise<void> {
    const em = entityManager ?? this.sqlConnection.manager;

    const dbInnovations = await em
      .createQueryBuilder(InnovationEntity, 'innovations')
      .select(['innovations.id', 'transfers.id', 'transfers.createdBy'])
      .innerJoin('innovations.transfers', 'transfers', 'status = :status', {
        status: InnovationTransferStatusEnum.PENDING
      })
      .where('innovations.expires_at < :now', { now: new Date().toISOString() })
      .getMany();

    for (const innovation of dbInnovations) {
      if (innovation.transfers[0]) {
        const domainContext = await this.domainUsersService.getInnovatorDomainContextByRoleId(
          innovation.transfers[0].createdBy,
          em
        );
        if (!domainContext) {
          return; // this will never happen
        }

        await this.archiveInnovationsWithDeleteSideffects(
          domainContext,
          [
            {
              id: innovation.id,
              reason: 'The owner deleted their account and the request to transfer ownership expired.'
            }
          ],
          em
        );
      }
    }
  }

  /**
   * expire transfer for all innovations with pending transfer expired.
   * This method is used by the cron job.
   * @param entityManager optional entity manager
   */
  async withdrawExpiredInnovationsTransfers(entityManager?: EntityManager): Promise<void> {
    const em = entityManager ?? this.sqlConnection.manager;

    const transfersToExpire = await em
      .createQueryBuilder(InnovationTransferEntity, 'transfers')
      .select(['transfers.id', 'innovation.id', 'innovation.name'])
      .innerJoin('transfers.innovation', 'innovation')
      .where('DATEDIFF(day, transfers.created_at, GETDATE()) > :date', {
        date: EXPIRATION_DATES.transfersDays
      })
      .andWhere('transfers.status = :status', { status: InnovationTransferStatusEnum.PENDING })
      .getMany();

    if (transfersToExpire.length) {
      const transferIds = transfersToExpire.map(item => item.id);

      await em
        .createQueryBuilder(InnovationTransferEntity, 'transfers')
        .update()
        .set({
          finishedAt: new Date(),
          status: InnovationTransferStatusEnum.EXPIRED
        })
        .where('id IN (:...ids)', { ids: transferIds })
        .execute();

      for (const dbTransfer of transfersToExpire) {
        // Send the notifications
        await this.notifierService.sendSystemNotification(NotifierTypeEnum.INNOVATION_TRANSFER_OWNERSHIP_EXPIRATION, {
          innovationId: dbTransfer.innovation.id
        });
      }
    }
  }

  /**
   * remind  all innovations that are about to expire.
   * - this enforces the emailCount to be the same to avoid sending double emails.
   * @param days number of days before expiration (default: 7)
   * @param emailCount number of email previously sent (default: 1)
   * @param entityManager optional entityManager
   */
  async remindInnovationsTransfers(days = 7, emailCount = 1, entityManager?: EntityManager): Promise<void> {
    const em = entityManager ?? this.sqlConnection.manager;

    const transfersToExpire = await em
      .createQueryBuilder(InnovationTransferEntity, 'transfers')
      .select(['transfers.id', 'transfers.email', 'innovation.id', 'innovation.name'])
      .innerJoin('transfers.innovation', 'innovation')
      .where('DATEDIFF(day, transfers.created_at, GETDATE()) = :date', {
        date: EXPIRATION_DATES.transfersDays - days
      })
      .andWhere('transfers.status = :status', { status: InnovationTransferStatusEnum.PENDING })
      .andWhere('transfers.emailCount = :emailCount', { emailCount })
      .getMany();

    if (transfersToExpire.length) {
      const transferIds = transfersToExpire.map(item => item.id);

      await em
        .createQueryBuilder(InnovationTransferEntity, 'transfers')
        .update()
        .set({ emailCount: emailCount + 1 })
        .where('id IN (:...ids)', { ids: transferIds })
        .execute();

      for (const dbTransfer of transfersToExpire) {
        // Send the notifications
        await this.notifierService.sendSystemNotification(NotifierTypeEnum.INNOVATION_TRANSFER_OWNERSHIP_REMINDER, {
          innovationId: dbTransfer.innovation.id,
          innovationName: dbTransfer.innovation.name,
          recipientEmail: dbTransfer.email
        });
      }
    }
  }

  /**
   * Contains all the business rules of archiving innovations.
   * It's responsible for:
   * 1. Updating all OPEN tasks to CANCELLED
   * 2. Changing all supports to closed and save a snapshot
   * 3. Rejecting all PENDING export requests
   * 4. Updating innovation status to Archived and saving prevStatus
   * 5. Adding an entry to support log for each unit
   *
   * @returns information related with the archived innovations, this information is mostly
   * used for things outside he core of archive innovations (e.g., send notifications)
   */
  async archiveInnovations(
    domainContext: DomainContextType,
    innovations: { id: string; reason: string }[],
    entityManager?: EntityManager
  ): Promise<
    {
      id: string;
      prevStatus: InnovationStatusEnum;
      reason: string;
      affectedUsers: { userId: string; userType: ServiceRoleEnum; unitId?: string }[];
      isReassessment: boolean;
    }[]
  > {
    const em = entityManager ?? this.sqlConnection.manager;

    const dbInnovations = await em
      .createQueryBuilder(InnovationEntity, 'innovation')
      .select(['innovation.id', 'innovation.status'])
      .where('innovation.id IN (:...innovationIds)', { innovationIds: innovations.map(i => i.id) })
      .getMany();

    const archivedInnovationsInfoPromises = innovations.map(async innovation => {
      const dbInno = dbInnovations.find(i => i.id === innovation.id);
      if (!dbInno) throw new NotFoundError(InnovationErrorsEnum.INNOVATION_NOT_FOUND);

      return {
        id: innovation.id,
        reason: innovation.reason,
        prevStatus: dbInno.status,
        affectedUsers: [] as { userId: string; userType: ServiceRoleEnum; unitId?: string }[],
        isReassessment: !!(await dbInno.reassessmentRequests).length
      };
    });

    const archivedInnovationsInfo = await Promise.all(archivedInnovationsInfoPromises);

    const archivedAt = new Date();

    return await em.transaction(async transaction => {
      for (const innovation of archivedInnovationsInfo) {
        if (
          innovation.prevStatus === InnovationStatusEnum.WAITING_NEEDS_ASSESSMENT ||
          innovation.prevStatus === InnovationStatusEnum.NEEDS_ASSESSMENT
        ) {
          const assessment = await em
            .createQueryBuilder(InnovationAssessmentEntity, 'assessment')
            .select(['assessment.id', 'assignedUser.id'])
            .leftJoin('assessment.assignTo', 'assignedUser', 'assignedUser.status <> :userDeleted', {
              userDeleted: UserStatusEnum.DELETED
            })
            .where('assessment.innovation_id = :innovationId', { innovationId: innovation.id })
            .getOne();

          if (assessment) {
            // Complete the current assessment
            transaction.update(
              InnovationAssessmentEntity,
              { id: assessment.id },
              { finishedAt: archivedAt, updatedBy: domainContext.id }
            );

            if (assessment.assignTo) {
              innovation.affectedUsers.push({ userId: assessment.assignTo.id, userType: ServiceRoleEnum.ASSESSMENT });
            }
          } else {
            // This innovation never had an assessment so we need to create and complete one
            await transaction.save(
              InnovationAssessmentEntity,
              InnovationAssessmentEntity.new({
                description: '',
                innovation: InnovationEntity.new({ id: innovation.id }),
                assignTo: null,
                createdBy: domainContext.id,
                updatedBy: domainContext.id,
                finishedAt: archivedAt
              })
            );
          }
        }

        const supports = await transaction
          .createQueryBuilder(InnovationSupportEntity, 'support')
          .select([
            'support.id',
            'support.status',
            'support.updatedBy',
            'userRole.id',
            'userRole.role',
            'user.id',
            'unit.id'
          ])
          .innerJoin('support.organisationUnit', 'unit')
          .leftJoin('support.userRoles', 'userRole')
          .leftJoin('userRole.user', 'user', "user.status <> 'DELETED'")
          .where('support.innovation_id = :innovationId', { innovationId: innovation.id })
          .andWhere('support.status <> :supportClosed', { supportClosed: InnovationSupportStatusEnum.CLOSED })
          .getMany();

        innovation.affectedUsers.push(
          ...supports.flatMap(support =>
            support.userRoles.map(item => ({
              userId: item.user.id,
              userType: item.role,
              unitId: support.organisationUnit.id
            }))
          )
        );

        const sections = await transaction
          .createQueryBuilder(InnovationSectionEntity, 'section')
          .select(['section.id'])
          .where('section.innovation_id = :innovationId', { innovationId: innovation.id })
          .getMany();

        // Update all OPEN tasks to CANCELLED
        await transaction.update(
          InnovationTaskEntity,
          { innovationSection: In(sections.map(s => s.id)), status: InnovationTaskStatusEnum.OPEN },
          {
            status: InnovationTaskStatusEnum.CANCELLED,
            updatedBy: domainContext.id,
            updatedByUserRole: UserRoleEntity.new({ id: domainContext.currentRole.id })
          }
        );

        // Change all supports to closed and save a snapshot
        const supportsToUpdate = supports.map(support => {
          // Save snapshot before updating support
          support.archiveSnapshot = {
            archivedAt,
            status: support.status,
            assignedAccessors: support.userRoles.map(r => r.id)
          };

          support.userRoles = [];
          support.updatedBy = domainContext.id;
          support.status = InnovationSupportStatusEnum.CLOSED;

          return support;
        });
        await transaction.save(InnovationSupportEntity, supportsToUpdate);

        // Reject all PENDING export requests
        await transaction
          .createQueryBuilder()
          .update(InnovationExportRequestEntity)
          .set({
            status: InnovationExportRequestStatusEnum.REJECTED,
            rejectReason: TranslationHelper.translate('DEFAULT_MESSAGES.EXPORT_REQUEST.ARCHIVE'),
            updatedBy: domainContext.id
          })
          .where('innovation_id = :innovationId', { innovationId: innovation.id })
          .andWhere('status IN (:...status)', { status: [InnovationExportRequestStatusEnum.PENDING] })
          .execute();

        // Update Innovation status
        await transaction.update(
          InnovationEntity,
          { id: innovation.id },
          {
            archivedStatus: () => 'status',
            status: InnovationStatusEnum.ARCHIVED,
            archiveReason: innovation.reason,
            statusUpdatedAt: archivedAt,
            updatedBy: domainContext.id,
            expires_at: null
          }
        );

        const supportLogs = [];
        for (const support of supports) {
          supportLogs.push(
            await this.addSupportLog(
              transaction,
              { id: domainContext.id, roleId: domainContext.currentRole.id },
              innovation.id,
              {
                type: InnovationSupportLogTypeEnum.INNOVATION_ARCHIVED,
                description: innovation.reason,
                unitId: support.organisationUnit.id,
                supportStatus: InnovationSupportStatusEnum.CLOSED
              }
            )
          );
        }
        await Promise.all(supportLogs);
      }

      return archivedInnovationsInfo;
    });
  }

  /**
   * This method contains the rules to archive innovations that is side-effect from a delete account.
   * Due to being a side-effect from delete account this "archival" process contains additional rules
   * from the normal archiveInnovations (@see archiveInnovations).
   * This function does:
   * 1. Run the archive innovations rules
   * 2. Reject PENDING transfer requests
   * 3. Remove existing collaborators and pending invites
   * 4. Delete unopened notifications
   *
   * @returns information related with the archived innovations, this information is mostly
   * used for things outside he core of archive innovations (e.g., send notifications)
   */
  async archiveInnovationsWithDeleteSideffects(
    domainContext: DomainContextType,
    innovations: { id: string; reason: string }[],
    entityManager?: EntityManager
  ): Promise<
    {
      id: string;
      prevStatus: InnovationStatusEnum;
      reason: string;
      affectedUsers: { userId: string; userType: ServiceRoleEnum; unitId?: string }[];
    }[]
  > {
    if (innovations.length === 0) return [];

    const em = entityManager ?? this.sqlConnection.manager;

    return await em.transaction(async transaction => {
      // Run the archive innovations rules
      const archivedInnovations = await this.archiveInnovations(domainContext, innovations, transaction);

      // Run additional side-effects
      for (const innovation of archivedInnovations) {
        // Reject PENDING transfer requests
        await transaction.update(
          InnovationTransferEntity,
          { innovation: { id: innovation.id }, status: InnovationTransferStatusEnum.PENDING },
          {
            finishedAt: new Date().toISOString(),
            status: InnovationTransferStatusEnum.CANCELED,
            updatedBy: domainContext.id
          }
        );

        // Add active collaborators to affected users
        const activeCollaborators = await transaction
          .createQueryBuilder(InnovationCollaboratorEntity, 'collaborator')
          .select(['collaborator.id', 'collaborator.innovation_id', 'user.id'])
          .innerJoin('collaborator.user', 'user')
          .where('collaborator.innovation_id = :innovationId', { innovationId: innovation.id })
          .andWhere('collaborator.status = :collaboratorActiveStatus', {
            collaboratorActiveStatus: InnovationCollaboratorStatusEnum.ACTIVE
          })
          .andWhere('user.status <> :userDeleted', { userDeleted: UserStatusEnum.DELETED })
          .getMany();
        if (activeCollaborators.length > 0) {
          innovation.affectedUsers.push(
            ...activeCollaborators.map(c => ({ userId: c.user?.id ?? '', userType: ServiceRoleEnum.INNOVATOR }))
          );
        }

        // Remove existing collaborators
        await this.bulkUpdateCollaboratorStatusByInnovation(
          transaction,
          { id: domainContext.id },
          { current: InnovationCollaboratorStatusEnum.ACTIVE, next: InnovationCollaboratorStatusEnum.REMOVED },
          innovation.id
        );
        await this.bulkUpdateCollaboratorStatusByInnovation(
          transaction,
          { id: domainContext.id },
          { current: InnovationCollaboratorStatusEnum.PENDING, next: InnovationCollaboratorStatusEnum.CANCELLED },
          innovation.id
        );

        // Delete unopened notifications
        const unopenedNotificationsIds = await transaction
          .createQueryBuilder(NotificationUserEntity, 'userNotification')
          .select(['userNotification.id'])
          .innerJoin('userNotification.notification', 'notification')
          .innerJoin('notification.innovation', 'innovation')
          .where('innovation.id = :innovationId', { innovationId: innovation.id })
          .andWhere('userNotification.read_at IS NULL')
          .getMany();
        await em.softDelete(NotificationUserEntity, { id: In(unopenedNotificationsIds.map(c => c.id)) });
      }

      return archivedInnovations;
    });
  }

  async bulkUpdateCollaboratorStatusByEmail(
    entityManager: EntityManager,
    user: { id: string; email: string },
    status: { current: InnovationCollaboratorStatusEnum; next: InnovationCollaboratorStatusEnum }
  ): Promise<void> {
    await entityManager.getRepository(InnovationCollaboratorEntity).update(
      {
        email: user.email,
        status: status.current
      },
      {
        updatedBy: user.id,
        status: status.next
      }
    );
  }

  /**
   * Responsible for storing the following actions:
   * - Accessors supports update
   * - QA suggesting other organisations/units.
   * - NA suggesting organisations/units
   * - Admin completing support update while inactivating units
   * - Archival of innovation by innovation owner
   * - Innovator stopped sharing innovation with unit
   */
  async addSupportLog(
    transactionManager: EntityManager,
    user: { id: string; roleId: string },
    innovationId: string,
    params: SupportLogParams
  ): Promise<{ id: string }> {
    const supportLogData = InnovationSupportLogEntity.new({
      innovation: InnovationEntity.new({ id: innovationId }),
      description: params.description,
      type: params.type,
      createdBy: user.id,
      createdByUserRole: UserRoleEntity.new({ id: user.roleId }),
      updatedBy: user.id,
      ...(params.type !== InnovationSupportLogTypeEnum.ASSESSMENT_SUGGESTION && {
        organisationUnit: OrganisationUnitEntity.new({ id: params.unitId }),
        innovationSupportStatus: params.supportStatus
      }),
      ...((params.type === InnovationSupportLogTypeEnum.ACCESSOR_SUGGESTION ||
        params.type === InnovationSupportLogTypeEnum.ASSESSMENT_SUGGESTION) && {
        suggestedOrganisationUnits: params.suggestedOrganisationUnits.map(id => OrganisationUnitEntity.new({ id }))
      }),
      ...(params.type === InnovationSupportLogTypeEnum.PROGRESS_UPDATE && { params: params.params })
    });

    try {
      const savedSupportLog = await transactionManager.save(InnovationSupportLogEntity, supportLogData);
      return { id: savedSupportLog.id };
    } catch (error) {
      throw new UnprocessableEntityError(InnovationErrorsEnum.INNOVATION_SUPPORT_LOG_ERROR);
    }
  }

  async addActivityLog<T extends ActivityEnum>(
    transactionManager: EntityManager,
    configuration: { innovationId: string; activity: T; domainContext: DomainContextType },
    params: ActivitiesParamsType<T>
  ): Promise<void> {
    const activityLog = ActivityLogEntity.new({
      innovation: InnovationEntity.new({ id: configuration.innovationId }),
      activity: configuration.activity,
      type: this.getActivityLogType(configuration.activity),
      createdBy: configuration.domainContext.id,
      updatedBy: configuration.domainContext.id,
      userRole: {
        id: configuration.domainContext.currentRole.id
      },
      param: params
    });

    try {
      await transactionManager.save(ActivityLogEntity, activityLog);
    } catch (error) {
      throw new UnprocessableEntityError(InnovationErrorsEnum.INNOVATION_ACTIVITY_LOG_ERROR);
    }
  }

  async getUnreadNotifications(
    roleId: string,
    contextIds: string[],
    entityManager?: EntityManager
  ): Promise<
    {
      id: string;
      contextType: NotificationCategoryType;
      contextId: string;
      params: Record<string, unknown>;
    }[]
  > {
    const em = entityManager ?? this.sqlConnection.manager;

    const notifications = await em
      .createQueryBuilder(NotificationEntity, 'notification')
      .select(['notification.id', 'notification.contextType', 'notification.contextId', 'notification.params'])
      .innerJoin('notification.notificationUsers', 'notificationUsers')
      .where('notification.context_id IN (:...contextIds)', { contextIds })
      .andWhere('notificationUsers.user_role_id = :roleId', { roleId })
      .andWhere('notificationUsers.read_at IS NULL')
      .getMany();

    return notifications.map(item => ({
      id: item.id,
      contextType: item.contextType,
      contextId: item.contextId,
      params: item.params
    }));
  }

  async getInnovationInfo(innovationId: string): Promise<InnovationEntity | null> {
    const innovation = await this.sqlConnection
      .createQueryBuilder(InnovationEntity, 'innovation')
      .select(['innovation.id', 'innovation.name', 'owner.id', 'owner.identityId'])
      .leftJoin('innovation.owner', 'owner')
      .where('innovation.id = :innovationId', { innovationId })
      .getOne();

    return innovation;
  }

  /**
   * Gets the intervinients of a thread, i.e. all the message authors and the context
   * in which the messages were created (organisationUnit) without duplicates
   * @param threadId
   * @param entityManager
   * @returns object with user info and organisation unit
   */
  async threadFollowers(
    threadId: string,
    withUserNames = true,
    entityManager?: EntityManager
  ): Promise<
    {
      id: string;
      identityId: string;
      name?: string;
      locked: boolean;
      isOwner?: boolean;
      userRole: { id: string; role: ServiceRoleEnum };
      organisationUnit: { id: string; acronym: string } | null;
    }[]
  > {
    const em = entityManager ?? this.sqlConnection.manager;

    const thread = await em
      .createQueryBuilder(InnovationThreadEntity, 'thread')
      .select([
        'thread.id',
        'innovation.id',
        'innovationOwner.id',
        'innovationOwner.identityId',
        'innovationOwnerRole.id',
        'innovationOwnerRole.role',
        'innovationOwnerRole.isActive',
        'collaborator.id',
        'collaboratorUser.id',
        'collaboratorUser.identityId',
        'collaboratorUserRole.id',
        'collaboratorUserRole.role',
        'collaboratorUserRole.isActive',
        'followerUser.id',
        'followerUser.identityId',
        'followerUserRole.id',
        'followerUserRole.role',
        'followerUserRole.isActive',
        'followerOrganisationUnit.id',
        'followerOrganisationUnit.acronym'
      ])
      .innerJoin('thread.innovation', 'innovation')
      .leftJoin('innovation.owner', 'innovationOwner', "innovationOwner.status <> 'DELETED'")
      .leftJoin('innovationOwner.serviceRoles', 'innovationOwnerRole')
      .leftJoin('innovation.collaborators', 'collaborator', "collaborator.status = 'ACTIVE'")
      .leftJoin('collaborator.user', 'collaboratorUser', "collaboratorUser.status <> 'DELETED'")
      .leftJoin('collaboratorUser.serviceRoles', 'collaboratorUserRole')
      .leftJoin('thread.followers', 'followerUserRole')
      .leftJoin('followerUserRole.organisationUnit', 'followerOrganisationUnit')
      .leftJoin('followerUserRole.user', 'followerUser', "followerUser.status <> 'DELETED'")
      .where('thread.id = :threadId', { threadId })
      .getOne();

    if (!thread) {
      throw new NotFoundError(InnovationErrorsEnum.INNOVATION_THREAD_NOT_FOUND);
    }

    // for correct typing when mapping instead of using type assertions
    const collaboratorIsUser = (collaboratorUser: UserEntity | null): collaboratorUser is UserEntity => {
      return !!collaboratorUser;
    };

    const collaboratorUsers = thread.innovation.collaborators
      .map(c => c.user)
      .filter(collaboratorIsUser)
      .filter(u => u.id !== thread.innovation.owner?.id);

    const usersInfo: Map<string, IdentityUserInfo> = withUserNames
      ? await this.identityProviderService.getUsersMap([
          ...(thread.innovation.owner ? [thread.innovation.owner.identityId] : []),
          ...collaboratorUsers.map(u => u.identityId),
          ...thread.followers.map(f => f.user.identityId)
        ])
      : new Map();

    const followers: Awaited<ReturnType<DomainInnovationsService['threadFollowers']>> = [];

    //always push owner into followers
    if (thread.innovation.owner && thread.innovation.owner.serviceRoles[0]) {
      followers.push({
        id: thread.innovation.owner.id,
        identityId: thread.innovation.owner.identityId,
        name: usersInfo.get(thread.innovation.owner.identityId)?.displayName,
        locked: !thread.innovation.owner.serviceRoles[0].isActive,
        isOwner: true,
        userRole: { id: thread.innovation.owner.serviceRoles[0].id, role: ServiceRoleEnum.INNOVATOR },
        organisationUnit: null
      });
    }

    //always push collaborator users into followers
    collaboratorUsers.forEach(collaboratorUser => {
      followers.push({
        id: collaboratorUser.id,
        identityId: collaboratorUser.identityId,
        name: usersInfo.get(collaboratorUser.identityId)?.displayName,
        locked: !collaboratorUser.serviceRoles[0]?.isActive,
        isOwner: false,
        userRole: { id: collaboratorUser.serviceRoles[0]!.id, role: ServiceRoleEnum.INNOVATOR }, //assuming innovators can only have 1 role
        organisationUnit: null
      });
    });

    followers.push(
      ...thread.followers.map(followerRole => ({
        id: followerRole.user.id,
        identityId: followerRole.user.identityId,
        name: usersInfo.get(followerRole.user.identityId)?.displayName,
        locked: !followerRole.isActive,
        isOwner: false,
        userRole: {
          id: followerRole.id,
          role: followerRole.role
        },
        organisationUnit: followerRole.organisationUnit
          ? { id: followerRole.organisationUnit.id, acronym: followerRole.organisationUnit.acronym }
          : null
      }))
    );

    return followers;
  }

  async getInnovationsGroupedStatus(filters: {
    innovationIds?: string[];
    status?: InnovationGroupedStatusEnum;
  }): Promise<Map<string, InnovationGroupedStatusEnum>> {
    const query = this.sqlConnection.createQueryBuilder(InnovationGroupedStatusViewEntity, 'innovationGroupedStatus');

    if (filters.innovationIds && filters.innovationIds.length) {
      query.andWhere('innovationGroupedStatus.innovationId IN (:...innovationIds)', {
        innovationIds: filters.innovationIds
      });
    }

    if (filters.status && filters.status.length) {
      query.andWhere('innovationGroupedStatus.groupedStatus IN (:...status)', {
        status: filters.status
      });
    }

    const groupedStatus = await query.getMany();

    return new Map(groupedStatus.map(cur => [cur.innovationId, cur.groupedStatus]));
  }

  async getInnovationsByOwnerId(
    userId: string,
    entityManager?: EntityManager
  ): Promise<
    {
      id: string;
      name: string;
      collaboratorsCount: number;
      expirationTransferDate: Date | null;
    }[]
  > {
    const connection = entityManager ?? this.sqlConnection;

    const query = await connection
      .createQueryBuilder(InnovationEntity, 'innovations')
      .select(['innovations.id', 'innovations.name', 'collaborator.id', 'transfer.createdAt'])
      .leftJoin('innovations.collaborators', 'collaborator', 'collaborator.status = :collaboratorStatus', {
        collaboratorStatus: InnovationCollaboratorStatusEnum.ACTIVE
      })
      .leftJoin('innovations.transfers', 'transfer', 'transfer.status = :transferStatus', {
        transferStatus: InnovationTransferStatusEnum.PENDING
      })
      .where('innovations.owner_id = :userId', { userId })
      .getMany();

    const data = query.map(innovation => ({
      id: innovation.id,
      name: innovation.name,
      collaboratorsCount: innovation.collaborators.length,
      expirationTransferDate: innovation.transfers[0]
        ? new Date(innovation.transfers[0].createdAt.getTime() + EXPIRATION_DATES.transfers)
        : null
    }));

    return data;
  }

  /*****
   * MOVE THESE TO A STATISTIC SERVICE SHARED PROBABLY
   */

  /**
   * returns tasks counters
   * @param domainContext
   * @param statuses task statuses to count
   * @param filters (all optional)
   *  - innovationId tasks for this innovation
   *  - statuses counters for these statuses
   *  - organisationUnitId tasks for this organisation unit
   *  - mine
   * @param entityManager optional entity manager
   * @returns counters for each status and lastUpdatedAt
   */
  async getTasksCounter<T extends InnovationTaskStatusEnum[]>(
    domainContext: DomainContextType,
    statuses: T,
    filters: { innovationId?: string; myTeam?: boolean; mine?: boolean },
    entityManager?: EntityManager
  ): Promise<
    {
      [k in T[number]]: number;
    } & { lastUpdatedAt: Date | null }
  > {
    if (!statuses.length) {
      throw new BadRequestError(GenericErrorsEnum.INVALID_PAYLOAD);
    }
    const connection = entityManager ?? this.sqlConnection.manager;

    const query = connection
      .createQueryBuilder(InnovationTaskEntity, 'task')
      .select('task.status', 'status')
      .addSelect('count(*)', 'count')
      .addSelect('max(task.updated_at)', 'lastUpdatedAt')
      .groupBy('task.status')
      .innerJoin('task.createdByUserRole', 'createdByUserRole')
      .where('task.status IN (:...statuses)', { statuses });

    if (filters.innovationId) {
      query
        .innerJoin('task.innovationSection', 'innovationSection')
        .andWhere('innovationSection.innovation_id = :innovationId', { innovationId: filters.innovationId });
    }

    if (filters.myTeam) {
      if (domainContext.organisation?.organisationUnit?.id) {
        query.andWhere('createdByUserRole.organisation_unit_id = :organisationUnitId', {
          organisationUnitId: domainContext.organisation?.organisationUnit?.id
        });
      } else {
        query
          .andWhere('createdByUserRole.role = :role', { role: domainContext.currentRole.role })
          .andWhere('createdByUserRole.organisation_unit_id IS NULL');
      }
    }

    if (filters.mine) {
      query.andWhere('createdByUserRole.id = :roleId', { roleId: domainContext.currentRole.id });
    }

    const res = (
      await query.getRawMany<{
        count: number;
        lastUpdatedAt: Date;
        status: InnovationTaskStatusEnum;
      }>()
    ).reduce(
      (acc, cur) => {
        acc[cur.status] = cur.count;
        acc.lastUpdatedAt =
          acc.lastUpdatedAt && acc.lastUpdatedAt > cur.lastUpdatedAt ? acc.lastUpdatedAt : cur.lastUpdatedAt;
        return acc;
      },
      {} as { [k in InnovationTaskStatusEnum]: number } & { lastUpdatedAt: Date | null }
    );

    statuses.forEach(status => {
      if (!res[status]) {
        res[status] = 0;
      }
    });

    return res;
  }

  /**
   * Fetches all the information needed for the document type.
   * If innovationIds are passed it will only return the information for those ids,
   * if not returns all the documents information.
   *
   */
<<<<<<< HEAD
  async getESDocumentsInformation(innovationIds?: string[]): Promise<CurrentElasticSearchDocumentType[]> {
    const query = this.sqlConnection.manager
      .createQueryBuilder(InnovationEntity, 'innovation')
      .select([
        'innovation.id',
        'innovation.name',
        'innovation.status',
        'innovation.archivedStatus',
        'innovation.statusUpdatedAt',
        'innovation.submittedAt',
        'innovation.updatedAt',
        'innovation.lastAssessmentRequestAt',
        'groupedStatus.groupedStatus',
        'owner.id',
        'owner.identityId',
        'ownerRole.id',
        'ownerOrganisation.id',
        'ownerOrganisation.name',
        'shares.id',
        'supports.id',
        'supports.status',
        'supports.organisation_unit_id',
        'supports.updatedAt',
        'supports.updatedBy',
        'supportUnit.id',
        'supportUnit.name',
        'supportUnit.acronym',
        'supportOrg.id',
        'supportOrg.name',
        'supportOrg.acronym',
        'assignedUserRole.id',
        'assignedUser.id',
        'assignedUser.identityId',
        'assessment.id',
        'assessment.updatedAt',
        'assessment.exemptedAt',
        'assessor.id',
        'assessor.identityId'
      ])
      .innerJoin('innovation.innovationGroupedStatus', 'groupedStatus')
      .leftJoin('innovation.innovationSupports', 'supports')
      .leftJoin('innovation.assessments', 'assessment')
      .leftJoin('assessment.assignTo', 'assessor')
      .leftJoin('supports.userRoles', 'assignedUserRole')
      .leftJoin('assignedUserRole.user', 'assignedUser', "assignedUser.status <> 'DELETED'")
      .leftJoin('supports.organisationUnit', 'supportUnit')
      .leftJoin('supportUnit.organisation', 'supportOrg')
      .leftJoin('innovation.organisationShares', 'shares')
      .leftJoin('innovation.owner', 'owner')
      .leftJoin('owner.serviceRoles', 'ownerRole', 'ownerRole.role = :innovatorRole AND ownerRole.isActive = 1', {
        innovatorRole: ServiceRoleEnum.INNOVATOR
      })
      .leftJoin('ownerRole.organisation', 'ownerOrganisation')
      .withDeleted();

    if (innovationIds?.length) {
      query.andWhere('innovation.id IN (:...innovationIds)', { innovationIds });
    }

    const innovations = await query.getMany();

    const documents = new Map(
      (
        await this.sqlConnection.manager
          .createQueryBuilder(InnovationDocumentEntity, 'doc')
          .withDeleted()
          .select(['doc.id', 'doc.document'])
          .getMany()
      ).map(d => [d.id, d.document])
    );

    return innovations.map(inno => {
      const orgs = new Map<string, CurrentElasticSearchDocumentType['engagingOrganisations'][number]>();
      const units = new Map<string, CurrentElasticSearchDocumentType['engagingUnits'][number]>();

      for (const support of inno.innovationSupports.filter(s => s.status === InnovationSupportStatusEnum.ENGAGING)) {
        const unit = support.organisationUnit;
        const org = unit.organisation;
        orgs.set(org.id, { organisationId: org.id, name: org.name, acronym: org.acronym });
        units.set(unit.id, {
          unitId: unit.id,
          name: unit.name,
          acronym: unit.acronym,
          assignedAccessors: support.userRoles.map(r => ({
            roleId: r.id,
            id: r.user.id,
            identityId: r.user.identityId
          }))
        });
      }

      return {
        id: inno.id,
        name: inno.name,
        status: inno.status,
        archivedStatus: inno.archivedStatus,
        rawStatus: inno.status === InnovationStatusEnum.ARCHIVED ? inno.archivedStatus : inno.status,
        statusUpdatedAt: inno.statusUpdatedAt,
        groupedStatus: inno.innovationGroupedStatus.groupedStatus,
        submittedAt: inno.submittedAt,
        updatedAt: inno.updatedAt,
        lastAssessmentRequestAt: inno.lastAssessmentRequestAt,

        document: documents.get(inno.id)!,

        owner: {
          id: inno.owner?.id,
          identityId: inno.owner?.identityId,
          companyName: inno.owner?.serviceRoles[0]?.organisation?.name
        },
=======
  async getESDocumentsInformation(): Promise<CurrentElasticSearchDocumentType[]>;
  async getESDocumentsInformation(innovationId: string): Promise<CurrentElasticSearchDocumentType | undefined>;
  async getESDocumentsInformation(
    innovationId?: string
  ): Promise<CurrentElasticSearchDocumentType | undefined | CurrentElasticSearchDocumentType[]> {
    let sql = `WITH
      innovations AS (
        SELECT i.id, i.status, archived_status, status_updated_at, submitted_at, i.updated_at, last_assessment_request_at, grouped_status,
          u.id AS owner_id, u.external_id AS owner_external_id, u.status AS owner_status, o.name AS owner_company
        FROM innovation i
          INNER JOIN innovation_grouped_status_view_entity g ON i.id = g.id
          LEFT JOIN [user] u on i.owner_id = u.id AND u.status !='DELETED'
          LEFT JOIN user_role ur on u.id = ur.user_id AND ur.role='INNOVATOR'
          LEFT JOIN organisation o ON ur.organisation_id = o.id AND o.is_shadow = 0
      ),
      support AS (
        SELECT s.id, innovation_id, s.status, s.updated_at, s.updated_by,
          ou.id AS unit_id, ou.name AS unit_name, ou.acronym AS unit_acronym,
          o.id AS org_id, o.name AS org_name, o.acronym AS org_acronym,
          (
            SELECT r.id AS roleId, u.id AS userId, u.external_id AS identityId
          FROM innovation_support_user su
            LEFT JOIN user_role r ON su.user_role_id = r.id AND r.deleted_at IS NULL AND r.is_active = 1
            LEFT JOIN [user] u ON u.id = r.user_id AND u.status != 'DELETED'
          WHERE s.id = su.innovation_support_id
          FOR
            JSON PATH
          ) AS assigned_accessors
        FROM innovation_support s
          INNER JOIN organisation_unit ou ON s.organisation_unit_id = ou.id AND ou.deleted_at IS NULL
          INNER JOIN organisation o ON ou.organisation_id = o.id
        WHERE s.deleted_at IS NULL
      )
    SELECT
      i.id,
      i.status,
      i.archived_status AS archivedStatus,
      IIF(i.status = 'ARCHIVED', i.archived_status, i.status) AS rawStatus,
      i.status_updated_at AS statusUpdatedAt,
      i.grouped_status AS groupedStatus,
      i.submitted_at AS submittedAt,
      i.updated_at AS updatedAt,
      i.last_assessment_request_at AS lastAssessmentRequestAt,
      d.document AS document,
      IIF(
        i.owner_id IS NULL, 
        NULL, 
        JSON_OBJECT('id': i.owner_id, 'identityId': i.owner_external_id, 'status': i.owner_status, 'companyName': i.owner_company ABSENT ON NULL)
      ) AS owner,
      (
        SELECT s.org_id AS organisationId, s.org_name AS name, s.org_acronym AS acronym
        FROM support s
        WHERE s.innovation_id = i.id AND s.status='ENGAGING'
        GROUP BY org_id, org_name, org_acronym
        FOR JSON PATH
      ) AS engagingOrganisations,
      (
        SELECT s.unit_id AS unitId, s.unit_name AS name, s.unit_acronym AS acronym, s.assigned_accessors AS assignedAccessors
        FROM support s
        WHERE s.innovation_id = i.id AND s.status='ENGAGING'
        FOR JSON PATH
      ) AS engagingUnits,
      (
        SELECT JSON_QUERY('[' + STRING_AGG(CONVERT(VARCHAR(38), QUOTENAME(s.organisation_id, '"')), ',') + ']') AS ids
        FROM innovation_share s
        WHERE s.innovation_id=i.id
      ) AS shares,
      (
        SELECT id, s.unit_id AS unitId, s.status, s.updated_at AS updatedAt, s.updated_by AS updatedBy,
        (
          SELECT JSON_QUERY('[' + STRING_AGG(CONVERT(VARCHAR(38), QUOTENAME(roleId, '"')), ',') + ']')
          FROM OPENJSON(s.assigned_accessors, '$')
          WITH (roleId NVARCHAR(36) '$.roleId')
        ) AS assignedAccessorsRoleIds
        FROM support s
        WHERE s.innovation_id = i.id
        FOR JSON PATH
      ) AS supports,
      IIF(
        a.id IS NULL,
        NULL,
        JSON_OBJECT('id': a.id, 'updatedAt': a.updated_at, 'isExempt': CONVERT(BIT, IIF(a.exempted_at IS NULL, 0, 1)), 'assignedToId': a.assign_to_id ABSENT ON NULL)
      ) AS assessment,
      (
        SELECT suggested_unit_id as suggestedUnitId, suggested_by_units_acronyms AS suggestedBy
      FROM innovation_suggested_units_view
      WHERE innovation_id = i.id
      FOR JSON PATH
      ) AS suggestions
    FROM innovations i
      INNER JOIN innovation_document d ON i.id = d.id
      LEFT JOIN innovation_assessment a ON i.id = a.innovation_id AND a.deleted_at IS NULL`;

    if (innovationId) {
      sql += ` WHERE i.id = @0`;
    }

    const innovations = await this.sqlConnection.query(sql, innovationId ? [innovationId] : []);
>>>>>>> 32698860

    const parsed: CurrentElasticSearchDocumentType[] = innovations.map((innovation: any) => ({
      id: innovation.id,
      status: innovation.status,
      archivedStatus: innovation.archivedStatus,
      rawStatus: innovation.rawStatus,
      statusUpdatedAt: innovation.statusUpdatedAt,
      groupedStatus: innovation.groupedStatus,
      submittedAt: innovation.submittedAt,
      updatedAt: innovation.updatedAt,
      lastAssessmentRequestAt: innovation.lastAssessmentRequestAt,
      document: JSON.parse(innovation.document ?? {}),
      ...(innovation.owner && { owner: JSON.parse(innovation.owner) }),
      ...(innovation.engagingOrganisations && { engagingOrganisations: JSON.parse(innovation.engagingOrganisations) }),
      ...(innovation.engagingUnits && { engagingUnits: JSON.parse(innovation.engagingUnits) }),
      ...(innovation.shares && { shares: JSON.parse(innovation.shares) }),
      ...(innovation.supports && { supports: JSON.parse(innovation.supports) }),
      ...(innovation.assessment && { assessment: JSON.parse(innovation.assessment) }),
      ...(innovation.suggestions && { suggestions: JSON.parse(innovation.suggestions) })
    }));

<<<<<<< HEAD
        shares: inno.organisationShares.map(s => s.id),

        supports: inno.innovationSupports.map(s => ({
          id: s.id,
          unitId: s.organisationUnit.id,
          status: s.status,
          updatedAt: s.updatedAt,
          updatedBy: s.updatedBy,
          assignedAccessorsRoleIds: s.userRoles.map(r => r.id)
        })),

        assessment: inno.assessments[0]
          ? {
              id: inno.assessments[0].id,
              updatedAt: inno.assessments[0].updatedAt,
              isExempt: !!inno.assessments[0].exemptedAt,
              assignedToId: inno.assessments[0].assignTo?.id ?? null,
              assignedToIdentityId: inno.assessments[0].assignTo?.identityId ?? null
            }
          : undefined
        // suggestions: (inno?.suggestions ?? []).map(s => ({ suggestedUnitId: s.suggestedUnitId, suggestedBy: s.suggestedBy }))
      };
    });
=======
    return innovationId ? parsed[0] : parsed;
>>>>>>> 32698860
  }

  private getActivityLogType(activity: ActivityEnum): ActivityTypeEnum {
    switch (activity) {
      case ActivityEnum.INNOVATION_CREATION:
      case ActivityEnum.INNOVATION_PAUSE:
      case ActivityEnum.OWNERSHIP_TRANSFER:
      case ActivityEnum.SHARING_PREFERENCES_UPDATE:
        return ActivityTypeEnum.INNOVATION_MANAGEMENT;

      case ActivityEnum.SECTION_DRAFT_UPDATE:
      case ActivityEnum.SECTION_SUBMISSION:
        return ActivityTypeEnum.INNOVATION_RECORD;

      case ActivityEnum.INNOVATION_SUBMISSION:
      case ActivityEnum.NEEDS_ASSESSMENT_START:
      case ActivityEnum.NEEDS_ASSESSMENT_COMPLETED:
      case ActivityEnum.NEEDS_ASSESSMENT_EDITED:
      case ActivityEnum.NEEDS_ASSESSMENT_REASSESSMENT_REQUESTED:
        return ActivityTypeEnum.NEEDS_ASSESSMENT;

      case ActivityEnum.ORGANISATION_SUGGESTION:
      case ActivityEnum.SUPPORT_STATUS_UPDATE:
        return ActivityTypeEnum.SUPPORT;

      case ActivityEnum.COMMENT_CREATION:
        return ActivityTypeEnum.COMMENTS;

      case ActivityEnum.THREAD_CREATION:
      case ActivityEnum.THREAD_MESSAGE_CREATION:
        return ActivityTypeEnum.THREADS;

      case ActivityEnum.TASK_CREATION:
      case ActivityEnum.TASK_STATUS_DONE_UPDATE:
      case ActivityEnum.TASK_STATUS_DECLINED_UPDATE:
      case ActivityEnum.TASK_STATUS_OPEN_UPDATE:
      case ActivityEnum.TASK_STATUS_CANCELLED_UPDATE:
        return ActivityTypeEnum.TASKS;

      default:
        throw new UnprocessableEntityError(InnovationErrorsEnum.INNOVATION_ACTIVITY_LOG_INVALID_ITEM);
    }
  }

  private async bulkUpdateCollaboratorStatusByInnovation(
    entityManager: EntityManager,
    user: { id: string },
    status: { current: InnovationCollaboratorStatusEnum; next: InnovationCollaboratorStatusEnum },
    innovationId: string
  ): Promise<void> {
    await entityManager.getRepository(InnovationCollaboratorEntity).update(
      {
        innovation: { id: innovationId },
        status: status.current
      },
      {
        updatedBy: user.id,
        status: status.next,
        deletedAt: new Date().toISOString()
      }
    );
  }
}<|MERGE_RESOLUTION|>--- conflicted
+++ resolved
@@ -13,7 +13,6 @@
 import { InnovationThreadEntity } from '../../entities/innovation/innovation-thread.entity';
 import { InnovationTransferEntity } from '../../entities/innovation/innovation-transfer.entity';
 import { InnovationEntity } from '../../entities/innovation/innovation.entity';
-import { InnovationDocumentEntity } from '../../entities/innovation/innovation-document.entity';
 import { OrganisationUnitEntity } from '../../entities/organisation/organisation-unit.entity';
 import { NotificationUserEntity } from '../../entities/user/notification-user.entity';
 import { NotificationEntity } from '../../entities/user/notification.entity';
@@ -255,7 +254,7 @@
 
           if (assessment) {
             // Complete the current assessment
-            transaction.update(
+            await transaction.update(
               InnovationAssessmentEntity,
               { id: assessment.id },
               { finishedAt: archivedAt, updatedBy: domainContext.id }
@@ -892,118 +891,6 @@
    * if not returns all the documents information.
    *
    */
-<<<<<<< HEAD
-  async getESDocumentsInformation(innovationIds?: string[]): Promise<CurrentElasticSearchDocumentType[]> {
-    const query = this.sqlConnection.manager
-      .createQueryBuilder(InnovationEntity, 'innovation')
-      .select([
-        'innovation.id',
-        'innovation.name',
-        'innovation.status',
-        'innovation.archivedStatus',
-        'innovation.statusUpdatedAt',
-        'innovation.submittedAt',
-        'innovation.updatedAt',
-        'innovation.lastAssessmentRequestAt',
-        'groupedStatus.groupedStatus',
-        'owner.id',
-        'owner.identityId',
-        'ownerRole.id',
-        'ownerOrganisation.id',
-        'ownerOrganisation.name',
-        'shares.id',
-        'supports.id',
-        'supports.status',
-        'supports.organisation_unit_id',
-        'supports.updatedAt',
-        'supports.updatedBy',
-        'supportUnit.id',
-        'supportUnit.name',
-        'supportUnit.acronym',
-        'supportOrg.id',
-        'supportOrg.name',
-        'supportOrg.acronym',
-        'assignedUserRole.id',
-        'assignedUser.id',
-        'assignedUser.identityId',
-        'assessment.id',
-        'assessment.updatedAt',
-        'assessment.exemptedAt',
-        'assessor.id',
-        'assessor.identityId'
-      ])
-      .innerJoin('innovation.innovationGroupedStatus', 'groupedStatus')
-      .leftJoin('innovation.innovationSupports', 'supports')
-      .leftJoin('innovation.assessments', 'assessment')
-      .leftJoin('assessment.assignTo', 'assessor')
-      .leftJoin('supports.userRoles', 'assignedUserRole')
-      .leftJoin('assignedUserRole.user', 'assignedUser', "assignedUser.status <> 'DELETED'")
-      .leftJoin('supports.organisationUnit', 'supportUnit')
-      .leftJoin('supportUnit.organisation', 'supportOrg')
-      .leftJoin('innovation.organisationShares', 'shares')
-      .leftJoin('innovation.owner', 'owner')
-      .leftJoin('owner.serviceRoles', 'ownerRole', 'ownerRole.role = :innovatorRole AND ownerRole.isActive = 1', {
-        innovatorRole: ServiceRoleEnum.INNOVATOR
-      })
-      .leftJoin('ownerRole.organisation', 'ownerOrganisation')
-      .withDeleted();
-
-    if (innovationIds?.length) {
-      query.andWhere('innovation.id IN (:...innovationIds)', { innovationIds });
-    }
-
-    const innovations = await query.getMany();
-
-    const documents = new Map(
-      (
-        await this.sqlConnection.manager
-          .createQueryBuilder(InnovationDocumentEntity, 'doc')
-          .withDeleted()
-          .select(['doc.id', 'doc.document'])
-          .getMany()
-      ).map(d => [d.id, d.document])
-    );
-
-    return innovations.map(inno => {
-      const orgs = new Map<string, CurrentElasticSearchDocumentType['engagingOrganisations'][number]>();
-      const units = new Map<string, CurrentElasticSearchDocumentType['engagingUnits'][number]>();
-
-      for (const support of inno.innovationSupports.filter(s => s.status === InnovationSupportStatusEnum.ENGAGING)) {
-        const unit = support.organisationUnit;
-        const org = unit.organisation;
-        orgs.set(org.id, { organisationId: org.id, name: org.name, acronym: org.acronym });
-        units.set(unit.id, {
-          unitId: unit.id,
-          name: unit.name,
-          acronym: unit.acronym,
-          assignedAccessors: support.userRoles.map(r => ({
-            roleId: r.id,
-            id: r.user.id,
-            identityId: r.user.identityId
-          }))
-        });
-      }
-
-      return {
-        id: inno.id,
-        name: inno.name,
-        status: inno.status,
-        archivedStatus: inno.archivedStatus,
-        rawStatus: inno.status === InnovationStatusEnum.ARCHIVED ? inno.archivedStatus : inno.status,
-        statusUpdatedAt: inno.statusUpdatedAt,
-        groupedStatus: inno.innovationGroupedStatus.groupedStatus,
-        submittedAt: inno.submittedAt,
-        updatedAt: inno.updatedAt,
-        lastAssessmentRequestAt: inno.lastAssessmentRequestAt,
-
-        document: documents.get(inno.id)!,
-
-        owner: {
-          id: inno.owner?.id,
-          identityId: inno.owner?.identityId,
-          companyName: inno.owner?.serviceRoles[0]?.organisation?.name
-        },
-=======
   async getESDocumentsInformation(): Promise<CurrentElasticSearchDocumentType[]>;
   async getESDocumentsInformation(innovationId: string): Promise<CurrentElasticSearchDocumentType | undefined>;
   async getESDocumentsInformation(
@@ -1049,8 +936,8 @@
       i.last_assessment_request_at AS lastAssessmentRequestAt,
       d.document AS document,
       IIF(
-        i.owner_id IS NULL, 
-        NULL, 
+        i.owner_id IS NULL,
+        NULL,
         JSON_OBJECT('id': i.owner_id, 'identityId': i.owner_external_id, 'status': i.owner_status, 'companyName': i.owner_company ABSENT ON NULL)
       ) AS owner,
       (
@@ -1102,7 +989,6 @@
     }
 
     const innovations = await this.sqlConnection.query(sql, innovationId ? [innovationId] : []);
->>>>>>> 32698860
 
     const parsed: CurrentElasticSearchDocumentType[] = innovations.map((innovation: any) => ({
       id: innovation.id,
@@ -1124,33 +1010,7 @@
       ...(innovation.suggestions && { suggestions: JSON.parse(innovation.suggestions) })
     }));
 
-<<<<<<< HEAD
-        shares: inno.organisationShares.map(s => s.id),
-
-        supports: inno.innovationSupports.map(s => ({
-          id: s.id,
-          unitId: s.organisationUnit.id,
-          status: s.status,
-          updatedAt: s.updatedAt,
-          updatedBy: s.updatedBy,
-          assignedAccessorsRoleIds: s.userRoles.map(r => r.id)
-        })),
-
-        assessment: inno.assessments[0]
-          ? {
-              id: inno.assessments[0].id,
-              updatedAt: inno.assessments[0].updatedAt,
-              isExempt: !!inno.assessments[0].exemptedAt,
-              assignedToId: inno.assessments[0].assignTo?.id ?? null,
-              assignedToIdentityId: inno.assessments[0].assignTo?.identityId ?? null
-            }
-          : undefined
-        // suggestions: (inno?.suggestions ?? []).map(s => ({ suggestedUnitId: s.suggestedUnitId, suggestedBy: s.suggestedBy }))
-      };
-    });
-=======
     return innovationId ? parsed[0] : parsed;
->>>>>>> 32698860
   }
 
   private getActivityLogType(activity: ActivityEnum): ActivityTypeEnum {
