--- conflicted
+++ resolved
@@ -42,10 +42,7 @@
   UnprocessableEntityError
 } from '../../errors';
 import { TranslationHelper } from '../../helpers';
-<<<<<<< HEAD
-=======
 import { cleanup, translate } from '../../schemas/innovation-record/202304/translation.helper';
->>>>>>> 68d963fc
 import type { CurrentElasticSearchDocumentType } from '../../schemas/innovation-record/index';
 import type { ActivitiesParamsType, DomainContextType, IdentityUserInfo, SupportLogParams } from '../../types';
 import type { IdentityProviderService } from '../integrations/identity-provider.service';
@@ -994,27 +991,6 @@
 
     const innovations = await this.sqlConnection.query(sql, innovationId ? [innovationId] : []);
 
-<<<<<<< HEAD
-    const parsed: CurrentElasticSearchDocumentType[] = innovations.map((innovation: any) => ({
-      id: innovation.id,
-      status: innovation.status,
-      archivedStatus: innovation.archivedStatus,
-      rawStatus: innovation.rawStatus,
-      statusUpdatedAt: innovation.statusUpdatedAt,
-      groupedStatus: innovation.groupedStatus,
-      submittedAt: innovation.submittedAt,
-      updatedAt: innovation.updatedAt,
-      lastAssessmentRequestAt: innovation.lastAssessmentRequestAt,
-      document: JSON.parse(innovation.document ?? {}),
-      ...(innovation.owner && { owner: JSON.parse(innovation.owner) }),
-      ...(innovation.engagingOrganisations && { engagingOrganisations: JSON.parse(innovation.engagingOrganisations) }),
-      ...(innovation.engagingUnits && { engagingUnits: JSON.parse(innovation.engagingUnits) }),
-      ...(innovation.shares && { shares: JSON.parse(innovation.shares) }),
-      ...(innovation.supports && { supports: JSON.parse(innovation.supports) }),
-      ...(innovation.assessment && { assessment: JSON.parse(innovation.assessment) }),
-      ...(innovation.suggestions && { suggestions: JSON.parse(innovation.suggestions) })
-    }));
-=======
     const parsed: CurrentElasticSearchDocumentType[] = innovations.map((innovation: any) => {
       const document = cleanup(JSON.parse(innovation.document ?? {}));
       return {
@@ -1048,7 +1024,6 @@
         }
       };
     });
->>>>>>> 68d963fc
 
     return innovationId ? parsed[0] : parsed;
   }
