import type { DataSource, EntityManager, Repository } from 'typeorm';

import { ActivityLogEntity, InnovationSectionEntity, InnovationActionEntity, InnovationEntity, InnovationExportRequestEntity, InnovationFileEntity, InnovationSupportEntity, InnovationSupportLogEntity, NotificationEntity, OrganisationUnitEntity } from '../../entities';
import { ActivityEnum, ActivityTypeEnum, InnovationActionStatusEnum, InnovationExportRequestStatusEnum, InnovationStatusEnum, InnovationSupportLogTypeEnum, InnovationSupportStatusEnum, NotificationContextTypeEnum } from '../../enums';
import { InnovationErrorsEnum, UnprocessableEntityError } from '../../errors';
import type { ActivitiesParamsType } from '../../types';

import { TranslationHelper } from '../../helpers';
import type { FileStorageServiceType } from '../interfaces';


export class DomainInnovationsService {

  innovationRepository: Repository<InnovationEntity>;
  innovationSupportRepository: Repository<InnovationSupportEntity>;
  activityLogRepository: Repository<ActivityLogEntity>;

  constructor(
    private sqlConnection: DataSource,
    private fileStorageService: FileStorageServiceType
  ) {
    this.innovationRepository = this.sqlConnection.getRepository(InnovationEntity);
    this.innovationSupportRepository = this.sqlConnection.getRepository(InnovationSupportEntity);
    this.activityLogRepository = this.sqlConnection.getRepository(ActivityLogEntity);
  }


  async withdrawInnovations(
    transactionManager: EntityManager,
    user: { id: string },
    innovations: { id: string, reason: null | string }[]
  ): Promise<{
    id: string,
    name: string,
    supportingUserIds: string[]
  }[]> {

    const toReturn: { id: string, name: string, supportingUserIds: string[] }[] = [];

    const dbInnovations = await this.innovationRepository.createQueryBuilder('innovations')
      .innerJoinAndSelect('innovations.innovationSupports', 'supports')
      .innerJoinAndSelect('supports.organisationUnitUsers', 'organisationUnitUsers')
      .innerJoinAndSelect('organisationUnitUsers.organisationUser', 'organisationUsers')
      .innerJoinAndSelect('organisationUsers.user', 'users')
      .andWhere('innovations.id IN (:...innovationIds)', { innovationIds: innovations.map(item => item.id) })
      .getMany();

    try {

      for (const innovation of dbInnovations) {

        const reason = innovations.find(item => item.id === innovation.id)?.reason || null;
        await this.withdrawInnovation(innovation, transactionManager, user, reason);

        toReturn.push({
          id: innovation.id,
          name: innovation.name,
          supportingUserIds: innovation.innovationSupports.flatMap(item =>
            item.organisationUnitUsers.map(su => su.organisationUser.user.id)
          )
        });

      }

      return toReturn;

    } catch (error) {
      throw new UnprocessableEntityError(InnovationErrorsEnum.INNOVATION_WIDTHRAW_ERROR);
    }

  }

  public async withdrawInnovation(innovation: InnovationEntity, transactionManager: EntityManager, user: { id: string; }, reason: null | string): Promise<{ id: string, name: string, supportingUserIds: string[] }> {
    const sections = await transactionManager
      .createQueryBuilder(InnovationSectionEntity, 'section')
      .select(["section.id"])
      .addSelect('section.innovation_id')
      .where('section.innovation_id = :innovationId', { innovationId: innovation.id })
      .getMany();
    const sectionsIds = sections.map(section => section.id);

    await transactionManager.createQueryBuilder().update(InnovationActionEntity)
      .set({ status: InnovationActionStatusEnum.DECLINED, updatedBy: user.id })
      .where('innovation_section_id IN (:...sectionsIds) AND status IN (:...innovationActionStatus)', {
        sectionsIds,
        innovationActionStatus: [InnovationActionStatusEnum.REQUESTED, InnovationActionStatusEnum.SUBMITTED]
      })
      .execute();

    await transactionManager.createQueryBuilder().update(InnovationActionEntity)
      .set({ updatedBy: user.id, deletedAt: new Date() })
      .where('innovation_section_id IN (:...sectionsIds)', { sectionsIds })
      .execute();

    // Reject all PENDING AND APPROVED export requests
    await transactionManager.createQueryBuilder(InnovationExportRequestEntity, 'request')
<<<<<<< HEAD
      .update({
        status: InnovationExportRequestStatusEnum.REJECTED,
        rejectReason: TranslationHelper.translate('DEFAULT_MESSAGES.EXPORT_REQUEST.WITHDRAW'),
        updatedBy: user.id
      })
      .where('innovation_id = :innovationId AND (status = :pendingStatus OR (status = :approvedStatus AND updated_at >= :expiredAt))',
        {
          innovationId: innovation.id,
          pendingStatus: InnovationExportRequestStatusEnum.PENDING,
          approvedStatus: InnovationExportRequestStatusEnum.APPROVED,
          expiredAt: new Date(Date.now() - 1000 * 60 * 60 * 24 * 30).toISOString()
        }
      )
      .execute()
=======
    .update({
      status: InnovationExportRequestStatusEnum.REJECTED,
      rejectReason: TranslationHelper.translate('DEFAULT_MESSAGES.EXPORT_REQUEST.WITHDRAW'),
      updatedBy: user.id
    })
    .where('innovation_id = :innovationId AND (status = :pendingStatus OR (status = :approvedStatus AND updated_at >= :expiredAt))',
      {
        innovationId: innovation.id,
        pendingStatus: InnovationExportRequestStatusEnum.PENDING,
        approvedStatus: InnovationExportRequestStatusEnum.APPROVED,
        expiredAt: new Date(Date.now() - 1000 * 60 * 60 * 24 * 30).toISOString()
      }
    )
    .execute();
    
    // supporting users without duplicates (handles users with multiple engaging organisation units)
    const supportingUserIds = [...(new Set(
      innovation.innovationSupports.flatMap(item => item.organisationUnitUsers
        .map(su => su.organisationUser.user.id)
    )))];
>>>>>>> 954775b6

    // Update all supports to UNASSIGNED AND soft delete them.
    for (const innovationSupport of innovation.innovationSupports) {
      innovationSupport.status = InnovationSupportStatusEnum.UNASSIGNED;
      innovationSupport.organisationUnitUsers = [];
      innovationSupport.updatedBy = user.id;
      innovationSupport.deletedAt = new Date().toISOString();
      await transactionManager.save(InnovationSupportEntity, innovationSupport);
    }

    // Lastly, lets update innovations to WITHDRAWN.
    innovation.status = InnovationStatusEnum.WITHDRAWN;
    innovation.updatedBy = user.id;
    innovation.organisationShares = [];
    innovation.withdrawReason = reason;
    innovation.deletedAt = new Date().toISOString();
    await transactionManager.save(InnovationEntity, innovation);

    

    return {
      id: innovation.id,
      name: innovation.name,
      supportingUserIds,
    };
  }

  /**
  * This is a legacy support that should be replaced by the activities log in due time.
  * For now it is still alive and is responsible fot storing the following actions:
  * - Accessors supports update
  * - Accessors suggesting other organisations/units.
  */
  async addSupportLog(
    transactionManager: EntityManager,
    user: { id: string, organisationUnitId: string },
    innovation: { id: string },
    supportStatus: InnovationSupportStatusEnum,
    supportLog: { type: InnovationSupportLogTypeEnum, description: string, suggestedOrganisationUnits: string[] }
  ): Promise<{ id: string }> {

    const supportLogData = InnovationSupportLogEntity.new({
      innovation: InnovationEntity.new({ id: innovation.id }),
      organisationUnit: OrganisationUnitEntity.new({ id: user.organisationUnitId }),
      innovationSupportStatus: supportStatus,
      description: supportLog.description,
      type: supportLog.type,
      suggestedOrganisationUnits: supportLog.suggestedOrganisationUnits?.map(id => OrganisationUnitEntity.new({ id })),
      createdBy: user.id,
      updatedBy: user.id
    });


    try {

      const savedSupportLog = await transactionManager.save(InnovationSupportLogEntity, supportLogData);
      return { id: savedSupportLog.id };

    } catch (error) {
      throw new UnprocessableEntityError(InnovationErrorsEnum.INNOVATION_SUPPORT_LOG_ERROR);
    }

  }


  async addActivityLog<T extends ActivityEnum>(
    transactionManager: EntityManager,
    configuration: { userId: string, innovationId: string, activity: T },
    params: ActivitiesParamsType<T>
  ): Promise<void> {

    const activityLog = ActivityLogEntity.new({
      innovation: InnovationEntity.new({ id: configuration.innovationId }),
      activity: configuration.activity,
      type: this.getActivityLogType(configuration.activity),
      createdBy: configuration.userId,
      updatedBy: configuration.userId,
      param: JSON.stringify({
        actionUserId: configuration.userId,
        ...params
      })
    });

    try {

      await transactionManager.save(ActivityLogEntity, activityLog);

    } catch (error) {
      throw new UnprocessableEntityError(InnovationErrorsEnum.INNOVATION_ACTIVITY_LOG_ERROR);
    }

  }

  private getActivityLogType(activity: ActivityEnum): ActivityTypeEnum {

    switch (activity) {
      case ActivityEnum.INNOVATION_CREATION:
      case ActivityEnum.INNOVATION_PAUSE:
      case ActivityEnum.OWNERSHIP_TRANSFER:
      case ActivityEnum.SHARING_PREFERENCES_UPDATE:
        return ActivityTypeEnum.INNOVATION_MANAGEMENT;

      case ActivityEnum.SECTION_DRAFT_UPDATE:
      case ActivityEnum.SECTION_SUBMISSION:
        return ActivityTypeEnum.INNOVATION_RECORD;

      case ActivityEnum.INNOVATION_SUBMISSION:
      case ActivityEnum.NEEDS_ASSESSMENT_START:
      case ActivityEnum.NEEDS_ASSESSMENT_COMPLETED:
      case ActivityEnum.NEEDS_ASSESSMENT_EDITED:
      case ActivityEnum.NEEDS_ASSESSMENT_REASSESSMENT_REQUESTED:
        return ActivityTypeEnum.NEEDS_ASSESSMENT;

      case ActivityEnum.ORGANISATION_SUGGESTION:
      case ActivityEnum.SUPPORT_STATUS_UPDATE:
        return ActivityTypeEnum.SUPPORT;

      case ActivityEnum.COMMENT_CREATION:
        return ActivityTypeEnum.COMMENTS;

      case ActivityEnum.THREAD_CREATION:
      case ActivityEnum.THREAD_MESSAGE_CREATION:
        return ActivityTypeEnum.THREADS;

      case ActivityEnum.ACTION_CREATION:
      case ActivityEnum.ACTION_STATUS_SUBMITTED_UPDATE:
      case ActivityEnum.ACTION_STATUS_DECLINED_UPDATE:
      case ActivityEnum.ACTION_STATUS_COMPLETED_UPDATE:
      case ActivityEnum.ACTION_STATUS_REQUESTED_UPDATE:
      case ActivityEnum.ACTION_STATUS_CANCELLED_UPDATE:
        return ActivityTypeEnum.ACTIONS;

      default:
        throw new UnprocessableEntityError(InnovationErrorsEnum.INNOVATION_ACTIVITY_LOG_INVALID_ITEM);
    }

  }


  async getUnreadNotifications(
    userId: string,
    contextIds: string[],
    entityManager?: EntityManager
  ): Promise<{ id: string, contextType: NotificationContextTypeEnum, contextId: string, params: string }[]> {

    const em = entityManager ?? this.sqlConnection.manager;

    const notifications = await em.createQueryBuilder(NotificationEntity, 'notification')
      .innerJoinAndSelect('notification.notificationUsers', 'notificationUsers')
      .innerJoinAndSelect('notificationUsers.user', 'user')
      .where('notification.context_id IN (:...contextIds)', { contextIds })
      .andWhere('user.id = :userId', { userId })
      .andWhere('notificationUsers.read_at IS NULL')
      .getMany();

    return notifications.map(item => ({
      id: item.id,
      contextType: item.contextType,
      contextId: item.contextId,
      params: item.params
    }));

  }


  async deleteInnovationFiles(transactionManager: EntityManager, files: InnovationFileEntity[]): Promise<void> {

    for (const file of files) {

      try {
        await transactionManager.softDelete(InnovationFileEntity, { id: file.id });
      } catch (error) {
        // TODO: Log this here!
        throw new UnprocessableEntityError(InnovationErrorsEnum.INNOVATION_FILE_DELETE_ERROR);
      }

      await this.fileStorageService.deleteFile(file.id, file.displayFileName);

    }
  }

  async getInnovationInfo(innovationId: string): Promise<InnovationEntity | null> {
    const innovation = await this.sqlConnection.createQueryBuilder(InnovationEntity, 'innovation')
      .where('innovation.id = :innovationId', { innovationId })
      .getOne();

    return innovation;
  }

}<|MERGE_RESOLUTION|>--- conflicted
+++ resolved
@@ -94,7 +94,6 @@
 
     // Reject all PENDING AND APPROVED export requests
     await transactionManager.createQueryBuilder(InnovationExportRequestEntity, 'request')
-<<<<<<< HEAD
       .update({
         status: InnovationExportRequestStatusEnum.REJECTED,
         rejectReason: TranslationHelper.translate('DEFAULT_MESSAGES.EXPORT_REQUEST.WITHDRAW'),
@@ -109,28 +108,12 @@
         }
       )
       .execute()
-=======
-    .update({
-      status: InnovationExportRequestStatusEnum.REJECTED,
-      rejectReason: TranslationHelper.translate('DEFAULT_MESSAGES.EXPORT_REQUEST.WITHDRAW'),
-      updatedBy: user.id
-    })
-    .where('innovation_id = :innovationId AND (status = :pendingStatus OR (status = :approvedStatus AND updated_at >= :expiredAt))',
-      {
-        innovationId: innovation.id,
-        pendingStatus: InnovationExportRequestStatusEnum.PENDING,
-        approvedStatus: InnovationExportRequestStatusEnum.APPROVED,
-        expiredAt: new Date(Date.now() - 1000 * 60 * 60 * 24 * 30).toISOString()
-      }
-    )
-    .execute();
-    
+
     // supporting users without duplicates (handles users with multiple engaging organisation units)
     const supportingUserIds = [...(new Set(
       innovation.innovationSupports.flatMap(item => item.organisationUnitUsers
         .map(su => su.organisationUser.user.id)
     )))];
->>>>>>> 954775b6
 
     // Update all supports to UNASSIGNED AND soft delete them.
     for (const innovationSupport of innovation.innovationSupports) {
