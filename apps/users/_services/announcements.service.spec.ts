import { container } from '../_config';

import { TestsHelper } from '@users/shared/tests';
import SYMBOLS from './symbols';
import type { EntityManager } from 'typeorm';
import type { AnnouncementsService } from './announcements.service';
import { AnnouncementUserEntity } from '@users/shared/entities';
import { randUuid } from '@ngneat/falso';
import { DTOsHelper } from '@users/shared/tests/helpers/dtos.helper';
import { AnnouncementErrorsEnum, NotFoundError } from '@users/shared/errors';
<<<<<<< HEAD
import { AnnouncementTypeEnum, ServiceRoleEnum } from '@users/shared/enums';
=======
import { AnnouncementTypeEnum } from '@users/shared/enums';
>>>>>>> 1d60d3c0

describe('Users / _services / announcements service suite', () => {
  let sut: AnnouncementsService;

  const testsHelper = new TestsHelper();
  const scenario = testsHelper.getCompleteScenario();

  let em: EntityManager;

  beforeAll(async () => {
    sut = container.get<AnnouncementsService>(SYMBOLS.AnnouncementsService);
    await testsHelper.init();
  });

  beforeEach(async () => {
    em = await testsHelper.getQueryRunnerEntityManager();
  });

  afterEach(async () => {
    await testsHelper.releaseQueryRunnerEntityManager();
  });

  describe('getUserRoleAnnouncements', () => {
    const johnInnovator = scenario.users.johnInnovator;
    const announcement = scenario.announcements.announcementForSpecificInnovations;
    const announcementReturn = {
      id: announcement.id,
      title: announcement.title,
      params: announcement.params,
      startsAt: new Date(announcement.startsAt),
      ...(announcement.expiresAt && { expiresAt: new Date(announcement.expiresAt) })
    };

    it('should list all announcements for the given roleId with affected innovations', async () => {
      const result = await sut.getUserRoleAnnouncements(DTOsHelper.getUserRequestContext(johnInnovator), {}, em);
      expect(result).toMatchObject([
        {
          ...announcementReturn,
          innovations: [johnInnovator.innovations.johnInnovation.name]
        }
      ]);
    });

    it('should list only the announcements of type LOGIN for a given roleId', async () => {
      const result = await sut.getUserRoleAnnouncements(johnInnovator.id, { type: [AnnouncementTypeEnum.LOG_IN]}, em);
      expect(result).toHaveLength(0);
    });

    it('should only get the announcements for a given innovation', async () => {
      const result = await sut.getUserRoleAnnouncements(
        DTOsHelper.getUserRequestContext(johnInnovator),
        { innovationId: johnInnovator.innovations.johnInnovation.id },
        em
      );
      expect(result).toMatchObject([announcementReturn]);
    });

    it('should return an empty array when there are no announcements for the given innovation', async () => {
      const result = await sut.getUserRoleAnnouncements(
        DTOsHelper.getUserRequestContext(johnInnovator),
        { innovationId: johnInnovator.innovations.johnInnovationEmpty.id },
        em
      );
      expect(result).toHaveLength(0);
    });

    it('should return an empty array when there are no announcements for the given user', async () => {
      const result = await sut.getUserRoleAnnouncements(
        DTOsHelper.getUserRequestContext(scenario.users.tristanInnovator),
        {},
        em
      );
      expect(result).toHaveLength(0);
    });
  });

  describe('readUserAnnouncement', () => {
    it('should read the announcement', async () => {
      // create announcement
      const announcement = scenario.announcements.announcementForQAs;

      await sut.readUserAnnouncement(
        DTOsHelper.getUserRequestContext(scenario.users.bartQualifyingAccessor),
        announcement.id,
        undefined,
        em
      );

      const dbAnnouncementUser = await em
        .createQueryBuilder(AnnouncementUserEntity, 'au')
        .select(['au.readAt'])
        .where('au.announcement_id = :announcementId', { announcementId: announcement.id })
        .andWhere('au.user_id = :userId', { userId: scenario.users.bartQualifyingAccessor.id })
        .getOne();

      expect(dbAnnouncementUser?.readAt).toBeTruthy();
    });

    it('should read an announcement specific to an innovation', async () => {
      const announcement = scenario.announcements.announcementForSpecificInnovations;
      const johnInnovation = scenario.users.johnInnovator.innovations.johnInnovation;
      const adamInnovation = scenario.users.adamInnovator.innovations.adamInnovation;

      await sut.readUserAnnouncement(
        DTOsHelper.getUserRequestContext(scenario.users.johnInnovator),
        announcement.id,
        johnInnovation.id,
        em
      );

      const dbAnnouncementUsers = await em
        .createQueryBuilder(AnnouncementUserEntity, 'au')
        .select(['au.id', 'au.readAt', 'innovation.id'])
        .innerJoin('au.innovation', 'innovation')
        .where('au.announcement_id = :announcementId', { announcementId: announcement.id })
        .getMany();

      expect(dbAnnouncementUsers.map(u => ({ readAt: u.readAt, innovationId: u.innovation!.id }))).toStrictEqual([
        { readAt: expect.any(Date), innovationId: johnInnovation.id },
        { readAt: null, innovationId: adamInnovation.id }
      ]);
    });

    it(`should throw an error if the announcement doesn't exist`, async () => {
      await expect(() =>
        sut.readUserAnnouncement(
          DTOsHelper.getUserRequestContext(scenario.users.adamInnovator),
          randUuid(),
          undefined,
          em
        )
      ).rejects.toThrow(new NotFoundError(AnnouncementErrorsEnum.ANNOUNCEMENT_NOT_FOUND));
    });
  });

  describe('hasAnnouncementsToReadByRole', () => {
    it('should return if the user as announcements for certain role', async () => {
      const result = await sut.hasAnnouncementsToReadByRole(
        scenario.users.johnInnovator.id,
        [AnnouncementTypeEnum.HOMEPAGE],
        em
      );
      expect(result).toStrictEqual({ [ServiceRoleEnum.INNOVATOR]: true });
    });
  });
});<|MERGE_RESOLUTION|>--- conflicted
+++ resolved
@@ -8,11 +8,7 @@
 import { randUuid } from '@ngneat/falso';
 import { DTOsHelper } from '@users/shared/tests/helpers/dtos.helper';
 import { AnnouncementErrorsEnum, NotFoundError } from '@users/shared/errors';
-<<<<<<< HEAD
 import { AnnouncementTypeEnum, ServiceRoleEnum } from '@users/shared/enums';
-=======
-import { AnnouncementTypeEnum } from '@users/shared/enums';
->>>>>>> 1d60d3c0
 
 describe('Users / _services / announcements service suite', () => {
   let sut: AnnouncementsService;
@@ -57,7 +53,7 @@
     });
 
     it('should list only the announcements of type LOGIN for a given roleId', async () => {
-      const result = await sut.getUserRoleAnnouncements(johnInnovator.id, { type: [AnnouncementTypeEnum.LOG_IN]}, em);
+      const result = await sut.getUserRoleAnnouncements(DTOsHelper.getUserRequestContext(johnInnovator), { type: [AnnouncementTypeEnum.LOG_IN]}, em);
       expect(result).toHaveLength(0);
     });
 
