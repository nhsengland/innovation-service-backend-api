--- conflicted
+++ resolved
@@ -13,7 +13,7 @@
   [UserStatisticsEnum.WAITING_ASSESSMENT_COUNTER]: {
     handler: waitingAssessmentStatisticsHandler,
   },
-  [UserStatisticsEnum.ASSIGNED_INNOVATIONS]: {
+  [UserStatisticsEnum.ASSIGNED_INNOVATIONS_COUNTER]: {
     handler: assignedInnovationsStatisticsHandler,
   },
   
@@ -32,16 +32,9 @@
 }
 
 export type UserStatisticsTemplateType = {
-<<<<<<< HEAD
-  [UserStatisticsEnum.WAITING_ASSESSMENT]: { count: number; overdue: number;},
-  [UserStatisticsEnum.ASSIGNED_INNOVATIONS]: { count: number; total: number; overdue: number;},
-  [UserStatisticsEnum.INNOVATIONS_ASSIGNED_TO_ME]: { count: number; total: number; lastSubmittedAt: null | DateISOType; },
-  [UserStatisticsEnum.ACTIONS_TO_REVIEW]: { count: number; total: number; lastSubmittedAt: null | DateISOType; },
-  [UserStatisticsEnum.INNOVATIONS_TO_REVIEW]: { count: number; lastSubmittedAt: null | DateISOType; },
-=======
   [UserStatisticsEnum.WAITING_ASSESSMENT_COUNTER]: { count: number; overdue: number;},
+  [UserStatisticsEnum.ASSIGNED_INNOVATIONS_COUNTER]: { count: number; total: number; overdue: number;},
   [UserStatisticsEnum.INNOVATIONS_ASSIGNED_TO_ME_COUNTER]: { count: number; total: number; lastSubmittedAt: null | DateISOType; },
   [UserStatisticsEnum.ACTIONS_TO_REVIEW_COUNTER]: { count: number; total: number; lastSubmittedAt: null | DateISOType; },
   [UserStatisticsEnum.INNOVATIONS_TO_REVIEW_COUNTER]: { count: number; lastSubmittedAt: null | DateISOType; },
->>>>>>> e724a617
 }