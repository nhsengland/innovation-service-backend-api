import { GenericErrorsEnum, NotImplementedError } from '@notifications/shared/errors';
import { TranslationHelper } from '@notifications/shared/helpers';
import type { DomainContextType, EventPayloads, EventType } from '@notifications/shared/types';
import { isArray } from 'lodash';
import type { EntityManager } from 'typeorm';
import type { EmailTemplatesType } from '../_config';
import type { InAppTemplatesType } from '../_config/inapp.config';
import { HandlersHelper } from '../_helpers/handlers.helper';
import { supportSummaryUrl, unsubscribeUrl } from '../_helpers/url.helper';
import type { NotifyMeService, NotifyMeSubscriptionType } from '../_services/notify-me.service';
import type { RecipientType, RecipientsService } from '../_services/recipients.service';
import type { MessageType as EmailMessageType } from '../v1-emails-listener/validation.schemas';
import type { MessageType as InAppMessageType } from '../v1-in-app-listener/validation.schemas';

export type EventPayload = {
  requestUser: DomainContextType;
  innovationId: string;
} & {
  [K in EventType]: {
    type: K;
    params: EventPayloads[K];
  };
}[EventType];

// NOTE: This can be transformed into an abstract class and the functions getInAppParams and getEmailParams be specific implementations
// This would help remove some of the clutter from the "BaseHandler"
export class NotifyMeHandler {
  private event: EventPayload;

  #inApps: InAppMessageType[] = [];
  get inApps(): InAppMessageType[] {
    return this.#inApps;
  }
  #emails: EmailMessageType[] = [];
  get emails(): EmailMessageType[] {
    return this.#emails;
  }

  constructor(
    private notifyMeService: NotifyMeService,
    private recipientsService: RecipientsService,
    event: EventPayload
  ) {
    this.event = event;
  }

  public async execute(transaction: EntityManager): Promise<void> {
    const eventSubscriptions = await this.notifyMeService.getInnovationEventSubscriptions(
      this.event.innovationId,
      this.event.type,
      transaction
    );

    const subscriptions = [];
    for (const subscriber of eventSubscriptions) {
      if (this.validatePreconditions(subscriber)) {
        subscriptions.push(subscriber);
      }
    }
    if (!subscriptions.length) return;

    const innovation = await this.recipientsService.innovationInfo(this.event.innovationId, false, transaction);
    const subscribers = Array.from(new Set(subscriptions.map(t => t.roleId)));
    const recipients = new Map(
      (await this.recipientsService.getRecipientsByRoleId(subscribers)).map(r => [r.roleId, r], transaction)
    );
    const identities = await this.recipientsService.usersIdentityInfo([...recipients.values()].map(r => r.identityId));

    for (const subscription of subscriptions) {
      const recipient = recipients.get(subscription.roleId);
      if (!recipient) continue;

      const identity = identities.get(recipient.identityId);
      if (!identity) continue;

      const params = {
        inApp: this.getInAppParams(subscription, innovation),
        email: {
          ...this.getEmailParams(recipient, subscription, innovation),
          displayName: identity.displayName,
          unsubscribeUrl: unsubscribeUrl
        }
      };

      const inAppPayload = this.buildInApp(subscription, params.inApp);
      const emailPayload = this.buildEmail(identity.email, subscription, params.email);

      switch (subscription.config.subscriptionType) {
        case 'INSTANTLY':
          this.#emails.push(emailPayload);
          this.#inApps.push(inAppPayload);
          break;

        /* currently not implemented 
        // NOTE: Currently they are doing the same thing, if this changes just change it to specific.
        case 'PERIODIC':
        case 'SCHEDULED':
          // This should be inside a transaction to handle errors (???)
          await this.notifyMeService.createScheduledNotification(subscriber, {
            inApp: inAppPayload,
            email: emailPayload
          });
          break;
        */
      }
    }
  }

  // This function checks the subscription config and for each setting in the config it ensures that if the event has
  // that setting it will be in the list of the settings.
  // Additionally if the event is does not have the field but it is in the preconditions it will return true!
  protected validatePreconditions(subscription: NotifyMeSubscriptionType): boolean {
    if (this.event.type !== subscription.config.eventType) return false;

    for (const [field, match] of Object.entries(subscription.config.preConditions)) {
      const matcher = isArray(match) ? match : [match];

      if (field in this.event.params && !matcher.includes((this.event.params as any)[field])) {
        return false;
      }
    }

    return true;
  }

  // NOTE: This could be abstract and implemented by each of the trigger types
  protected getInAppParams(
    subscription: NotifyMeSubscriptionType,
    innovation: { id: string; name: string }
  ): InAppTemplatesType[keyof InAppTemplatesType] {
    switch (this.event.type) {
      case 'SUPPORT_UPDATED':
        return {
          innovation: innovation.name,
          event: this.event.type,
<<<<<<< HEAD
          organisation: HandlersHelper.getRequestUnitName(this.event.requestUser),
          supportStatus: this.event.params.status
=======
          organisation: this.getRequestUnitName(),
          supportStatus: TranslationHelper.translate(`SUPPORT_STATUS.${this.event.params.status}`).toLowerCase()
>>>>>>> c55717e0
        };

      case 'PROGRESS_UPDATE_CREATED':
        return {
          innovation: innovation.name,
          event: this.event.type,
          description: this.event.params.description,
          unit: HandlersHelper.getRequestUnitName(this.event.requestUser)
        };

      case 'REMINDER': {
        let message = 'This is a default description for the inApp';
        if (subscription.config.subscriptionType === 'SCHEDULED' && subscription.config.customMessages?.inApp) {
          message = subscription.config.customMessages.inApp;
        }
        return { innovation: innovation.name, message };
      }

      default:
        return {};
    }
  }

  // NOTE: This could be abstract and implemented by each of the trigger types
  protected getEmailParams(
    recipient: RecipientType,
    subscription: NotifyMeSubscriptionType,
    innovation: { id: string; name: string }
  ): EmailTemplatesType[EventType] {
    switch (this.event.type) {
      case 'SUPPORT_UPDATED':
        return {
          innovation: innovation.name,
          organisation: HandlersHelper.getRequestUnitName(this.event.requestUser),
          supportStatus: TranslationHelper.translate(`SUPPORT_STATUS.${this.event.params.status}`).toLowerCase(),
          supportSummaryUrl: supportSummaryUrl(
            recipient.role,
            this.event.innovationId,
            this.event.requestUser.organisation?.organisationUnit?.id
          )
        };

      case 'PROGRESS_UPDATE_CREATED':
        return {
          innovation: innovation.name,
          event: this.event.type,
          unit: HandlersHelper.getRequestUnitName(this.event.requestUser),
          description: this.event.params.description
        };

      case 'REMINDER': {
        let message = 'This is a default description for the email';
        if (subscription.config.subscriptionType === 'SCHEDULED' && subscription.config.customMessages?.email) {
          message = subscription.config.customMessages.email;
        }
        return {
          innovation: innovation.name,
          event: this.event.type,
          message
        };
      }

      default: {
        const r: never = this.event;
        throw new NotImplementedError(GenericErrorsEnum.NOT_IMPLEMENTED_ERROR, { details: r });
      }
    }
  }

  private buildInApp(
    subscription: NotifyMeSubscriptionType,
    params: InAppTemplatesType[keyof InAppTemplatesType]
  ): InAppMessageType {
    return {
      data: {
        requestUser: { id: this.event.requestUser.id },
        innovationId: this.event.innovationId,
        context: { type: 'NOTIFY_ME', detail: subscription.config.eventType, id: subscription.id },
        userRoleIds: [subscription.roleId],
        params
      }
    };
  }

  private buildEmail(
    email: string,
    subscription: NotifyMeSubscriptionType,
    params: EmailTemplatesType[EventType] & { displayName: string; unsubscribeUrl: string }
  ): EmailMessageType {
    return {
      data: { type: subscription.config.eventType, to: email, params }
    };
  }
}<|MERGE_RESOLUTION|>--- conflicted
+++ resolved
@@ -133,13 +133,8 @@
         return {
           innovation: innovation.name,
           event: this.event.type,
-<<<<<<< HEAD
           organisation: HandlersHelper.getRequestUnitName(this.event.requestUser),
-          supportStatus: this.event.params.status
-=======
-          organisation: this.getRequestUnitName(),
           supportStatus: TranslationHelper.translate(`SUPPORT_STATUS.${this.event.params.status}`).toLowerCase()
->>>>>>> c55717e0
         };
 
       case 'PROGRESS_UPDATE_CREATED':
