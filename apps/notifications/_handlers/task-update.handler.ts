--- conflicted
+++ resolved
@@ -226,54 +226,7 @@
             taskId: task.id
           })
           .buildUrl()
-<<<<<<< HEAD
       } as any // TODO
-=======
-      }
-    });
-  }
-
-  private async prepareConfirmationEmail(
-    innovator: RecipientType,
-    task: {
-      id: string;
-      status: InnovationTaskStatusEnum;
-      owner: RecipientType;
-      organisationUnit?: { name: string };
-    }
-  ): Promise<void> {
-    let templateId: EmailTypeEnum;
-    switch (task.status) {
-      case InnovationTaskStatusEnum.DONE:
-        templateId = EmailTypeEnum.TASK_DONE_CONFIRMATION;
-        break;
-      case InnovationTaskStatusEnum.DECLINED:
-        templateId = EmailTypeEnum.TASK_DECLINED_CONFIRMATION;
-        break;
-      default:
-        throw new NotFoundError(EmailErrorsEnum.EMAIL_TEMPLATE_NOT_FOUND);
-    }
-
-    const taskOwnerInfo = await this.identityProviderService.getUserInfo(task.owner.identityId);
-
-    this.emails.push({
-      templateId,
-      notificationPreferenceType: NotificationCategoryEnum.TASK,
-      to: innovator,
-      params: {
-        // display_name: '', // This will be filled by the email-listener function.
-        accessor_name: taskOwnerInfo.displayName,
-        unit_name:
-          task.owner.role === ServiceRoleEnum.ASSESSMENT ? 'needs assessment' : task.organisationUnit?.name || '',
-        action_url: new UrlModel(ENV.webBaseTransactionalUrl)
-          .addPath('innovator/innovations/:innovationId/tasks/:taskId')
-          .setPathParams({
-            innovationId: this.inputData.innovationId,
-            taskId: task.id
-          })
-          .buildUrl()
-      }
->>>>>>> b3ccca80
     });
   }
 
