--- conflicted
+++ resolved
@@ -7,10 +7,7 @@
 import { EmailTypeEnum } from '../_config/emails.config';
 
 import type { Context } from '@azure/functions';
-<<<<<<< HEAD
-=======
 import { UrlModel } from '@notifications/shared/models';
->>>>>>> de5a46f0
 import { BaseHandler } from './base.handler';
 
 export class InnovationTransferOwnershipCompletedHandler extends BaseHandler<
