--- conflicted
+++ resolved
@@ -112,15 +112,10 @@
           ],
           innovationId: scenario.users.johnInnovator.innovations.johnInnovation.id,
           params: {
-<<<<<<< HEAD
             innovationName: scenario.users.johnInnovator.innovations.johnInnovation.name,
             expectedArchiveDate: new Date().toLocaleDateString('en-GB')
-          }
-=======
-            innovationName: scenario.users.johnInnovator.innovations.johnInnovation.name
           },
           notificationId
->>>>>>> cc6cc46e
         },
         {
           context: {
@@ -131,15 +126,10 @@
           userRoleIds: [scenario.users.ottoOctaviusInnovator.roles.innovatorRole.id],
           innovationId: scenario.users.ottoOctaviusInnovator.innovations.chestHarnessInnovation.id,
           params: {
-<<<<<<< HEAD
             innovationName: scenario.users.ottoOctaviusInnovator.innovations.chestHarnessInnovation.name,
             expectedArchiveDate: new Date().toLocaleDateString('en-GB')
-          }
-=======
-            innovationName: scenario.users.ottoOctaviusInnovator.innovations.chestHarnessInnovation.name
           },
           notificationId
->>>>>>> cc6cc46e
         }
       ]);
     });
