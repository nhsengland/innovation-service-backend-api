--- conflicted
+++ resolved
@@ -31,14 +31,9 @@
           notificationPreferenceType: 'AUTOMATIC',
           params: {
             innovation_name: innovation.name,
-<<<<<<< HEAD
-            innovation_record_url: innovationRecordUrl(ServiceRoleEnum.INNOVATOR, innovation.id),
+            innovation_record_url: innovationRecordUrl(ServiceRoleEnum.INNOVATOR, innovation.id, notificationId),
             expected_archive_date: innovation.expectedArchiveDate,
-            innovation_overview_url: innovationOverviewUrl(ServiceRoleEnum.INNOVATOR, innovation.id)
-=======
-            innovation_record_url: innovationRecordUrl(ServiceRoleEnum.INNOVATOR, innovation.id, notificationId),
-            how_to_proceed_page_url: howToProceedUrl(ServiceRoleEnum.INNOVATOR, innovation.id, notificationId)
->>>>>>> cc6cc46e
+            innovation_overview_url: innovationOverviewUrl(ServiceRoleEnum.INNOVATOR, innovation.id, notificationId)
           }
         },
         inApp: {
@@ -49,15 +44,10 @@
           },
           innovationId: innovation.id,
           params: {
-<<<<<<< HEAD
             innovationName: innovation.name,
             expectedArchiveDate: innovation.expectedArchiveDate
-          }
-=======
-            innovationName: innovation.name
           },
           notificationId
->>>>>>> cc6cc46e
         }
       });
     }
