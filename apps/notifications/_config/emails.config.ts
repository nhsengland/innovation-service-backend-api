// TODO transform enums into const/types (maybe)

export const EmailTemplates = {
  // TASKS
  TA01_TASK_CREATION_TO_INNOVATOR: '1a89a775-e39a-4be9-8aad-37c0c72574ec',
  TA02_TASK_RESPONDED_TO_OTHER_INNOVATORS: 'fe7e93c2-db4a-45f0-a169-4acc52e68b67',
  TA03_TASK_DONE_TO_ACCESSOR_OR_ASSESSMENT: 'e1de43a8-a66a-44f2-84ad-62e0eddf5342',
  TA04_TASK_DECLINED_TO_ACCESSOR_OR_ASSESSMENT: '671d548e-1ed4-4823-b873-1dc9ca405dd1',
  TA05_TASK_CANCELLED_TO_INNOVATOR: 'f9bcfef5-219c-4f71-82bd-4a3f9d60b807',
  TA06_TASK_REOPEN_TO_INNOVATOR: 'bc63e28c-b533-49a5-bdd1-35df8ddb1c68',

  // DOCUMENTS
  DC01_UPLOADED_DOCUMENT_TO_INNOVATOR: '3821092f-4ca5-483c-ae66-67ba66f46f0c',

  // MESSAGES
  ME01_THREAD_CREATION: 'fa83a527-943c-4b52-bba4-9ccee0241979',
  ME02_THREAD_ADD_FOLLOWERS: 'fa83a527-943c-4b52-bba4-9ccee0241979',
  ME03_THREAD_MESSAGE_CREATION: '8cb941e4-218f-42fd-96b7-a1140b7c2b12',

  // SUPPORTS
  ST01_SUPPORT_STATUS_TO_ENGAGING: 'fac75d25-040b-4e4a-9225-4ca717620f70',
  ST02_SUPPORT_STATUS_TO_OTHER: '1e24059f-53e3-445b-a0f8-0ac5f0d13ae2',
  ST03_SUPPORT_STATUS_TO_WAITING: '5f3900dc-471f-4828-8264-eaff8aae61ad',
  ST04_SUPPORT_NEW_ASSIGNED_ACCESSORS_TO_INNOVATOR: '2916606e-ef89-4ec0-b654-decdb3dd1de8',
  ST05_SUPPORT_NEW_ASSIGNED_ACCESSOR_TO_NEW_QA: 'f33f5c16-3349-4eb0-b4da-a47806f12838',
  ST06_SUPPORT_NEW_ASSIGNED_ACCESSOR_TO_OLD_QA: 'cdb8e3b2-1f83-4ced-8fcb-3cf801262ae8',
  ST07_SUPPORT_STATUS_CHANGE_REQUEST: '7502777a-a1e7-4a63-bbfa-04eac9bca2ea',

  // NEEDS ASSESSMENT
  NA01_INNOVATOR_SUBMITS_FOR_NEEDS_ASSESSMENT_TO_INNOVATOR: 'fadfc3e8-d48e-446e-a81d-d573d774b725',
  NA02_INNOVATOR_SUBMITS_FOR_NEEDS_ASSESSMENT_TO_ASSESSMENT: 'a963bf8d-50a4-4637-8ce1-40bd6bb73de2',
  NA03_NEEDS_ASSESSMENT_STARTED_TO_INNOVATOR: 'c9d63a7a-951b-4529-ac00-53e9b17c2919',
  NA04_NEEDS_ASSESSMENT_COMPLETE_TO_INNOVATOR: '32a777de-3591-4e96-a2f4-181725f8fe2b',
  NA06_NEEDS_ASSESSOR_REMOVED: '5845a1b4-3be6-4f27-a562-3275c82e73a5',
  NA07_NEEDS_ASSESSOR_ASSIGNED: '28d9f470-3357-496d-aad4-28d7a2e0c2ab',

  // SUPPORT SUMMARY
  SS01_SUPPORT_SUMMARY_UPDATE_TO_INNOVATORS: 'a890bf57-5bf8-407a-85cf-934f133cbcf7',
  SS02_SUPPORT_SUMMARY_UPDATE_TO_OTHER_ENGAGING_ACCESSORS: 'a890bf57-5bf8-407a-85cf-934f133cbcf7',

  // AUTOMATIC
  AU01_INNOVATOR_INCOMPLETE_RECORD: '37d20809-05ba-4878-9bbc-49689cc4fe51',
  AU02_ACCESSOR_IDLE_ENGAGING_SUPPORT: '99b47245-0b38-476a-8389-fd8ccecca0b0',
  AU03_INNOVATOR_IDLE_SUPPORT: '53d609ef-30d4-4718-b20b-229924fa1e11',
  AU04_SUPPORT_KPI_REMINDER: 'e1f0a2bc-3b15-4733-ba89-c0d5c9fec38a',
  AU05_SUPPORT_KPI_OVERDUE: '5fe24d48-8def-457d-a81f-56750f38c508',
  AU06_ACCESSOR_IDLE_WAITING: '34f06061-18a1-4b5c-9c35-1759192ff055',
  // AUTOMATIC / TRANSFER
  AU07_TRANSFER_ONE_WEEK_REMINDER_NEW_USER: 'eae90e2b-4f1f-45d5-a7b3-6af9e328a786',
  AU08_TRANSFER_ONE_WEEK_REMINDER_EXISTING_USER: 'd1a40cf5-85ae-4b0d-ba53-28b0bc374284',
  AU09_TRANSFER_EXPIRED: '46ea9d9c-46fc-44da-b526-d6a59c6738f7',

  // ORGANISATION SUGGESTIONS
  OS01_UNITS_SUGGESTION_TO_SUGGESTED_UNITS_QA: '193dac47-da6c-49a0-8db7-ee951cf5d38d',
  OS02_UNITS_SUGGESTION_NOT_SHARED_TO_INNOVATOR: '8c2d13c8-8e1b-4876-9e01-747db83483eb',
  OS03_INNOVATION_DELAYED_SHARED_SUGGESTION: 'b5845d01-f66e-455c-8f11-6e011394da95',

  // INNOVATION (MANAGEMENT?)
  RE01_EXPORT_REQUEST_SUBMITTED: 'b5f4e789-bdfc-496a-9b27-dbf6c2259ebc',
  RE02_EXPORT_REQUEST_APPROVED: '209f1bff-efdf-4631-8b2a-2f3982ff498d',
  RE03_EXPORT_REQUEST_REJECTED: 'ed2fd3b2-a5a6-472b-86c9-7a837638fc41',
  WI01_INNOVATION_WITHDRAWN: '29d46f19-a64e-47e8-8c8b-f9bf6822b246',
  SH01_INNOVATION_STOPPED_SHARED_TO_ASSIGNED_USERS: 'ab51f9eb-8826-4ab4-8e8b-97acd8e2edf7',
  SH03_INNOVATION_STOPPED_SHARED_TO_SELF: '42d32a18-95dc-4b0e-9d82-35a96e9c033d',
  DA01_OWNER_DELETED_ACCOUNT_WITH_PENDING_TRANSFER_TO_COLLABORATOR: '5c8f9de0-09d3-4e33-8986-387fb5c29224',
  MC01_COLLABORATOR_INVITE_EXISTING_USER: '62b406b3-a17e-4724-8d0d-ff0de839a829',
  MC02_COLLABORATOR_INVITE_NEW_USER: '0b672a10-7a5f-443f-a5ba-536bb0ba32c8',

  // ADMIN
  AP03_USER_LOCKED_TO_LOCKED_USER: '95751f8f-ba65-436c-baa6-dabca6ca7acf',
  AP07_UNIT_INACTIVATED_TO_ENGAGING_INNOVATIONS: '9e18194c-99fd-408e-89a6-47616e647c27',

  // ACCOUNT
  CA01_ACCOUNT_CREATION_OF_INNOVATOR: 'd4bd42fa-a3a2-4eb3-ab71-844caba26044',
  CA02_ACCOUNT_CREATION_OF_COLLABORATOR: '7dbfa868-126c-4eee-828c-be6f8831342c',

  //
  TO01_TRANSFER_OWNERSHIP_NEW_USER: '5cc9990c-6a46-4cba-9062-2a461835d549',
  TO02_TRANSFER_OWNERSHIP_EXISTING_USER: '76e80593-d2f5-46f8-aa73-c29786fa1ac6',
  TO06_TRANSFER_OWNERSHIP_ACCEPTS_PREVIOUS_OWNER: '340c2591-ef26-493a-90a2-55589255f502',
  TO08_TRANSFER_OWNERSHIP_DECLINES_PREVIOUS_OWNER: '497528ab-d996-4c96-a960-41614b99e594',
  TO09_TRANSFER_OWNERSHIP_CANCELED_NEW_OWNER: 'e8486284-950f-47c6-b1e8-7291391ec265',

  // TO BE REMOVED ?
  ACCOUNT_CREATION_TO_INNOVATOR: '62486954-b235-4aa6-8b8d-960191fc6e69',
  ACCOUNT_DELETION_WITH_TRANSFER_TO_COLLABORATOR: 'd09b5182-d995-4db7-b3ba-99fef085bb22',

  INNOVATION_SUBMITED_CONFIRMATION_TO_INNOVATOR: 'f34dd5fd-815b-4cc5-841d-46623ee85ad6',
  INNOVATION_SUBMITTED_TO_ALL_INNOVATORS: '028d4946-3461-43eb-bc02-183162e7b8b1',
  INNOVATION_SUBMITTED_TO_ASSESSMENT_USERS: '20555202-3ee0-4d98-8434-fb86b6f59e26',
  NEEDS_ASSESSMENT_STARTED_TO_INNOVATOR: '69b6e5ee-7427-4765-ad3a-ee72cafa2663',
  NEEDS_ASSESSMENT_COMPLETED_TO_INNOVATOR: 'cb032a3a-ff63-4794-97fe-c951a54c31dc',
  NEEDS_ASSESSMENT_SUGGESTED_ORG_NOT_SHARED_TO_INNOVATOR: '6b4c42b4-d6c1-4c28-807d-952f8ec0a51b',
  NEEDS_ASSESSMENT_ASSESSOR_UPDATE_TO_OLD_NA: '6f89c296-76f5-43e5-b3fd-6d6fed40549a',
  NEEDS_ASSESSMENT_ASSESSOR_UPDATE_TO_NEW_NA: '64eb40ff-2c89-4f73-9a3f-b5e43e2916f3',
  ORGANISATION_SUGGESTION_TO_QA: '078070fd-832a-4df2-8f7b-ad616654cbbd',
  ORGANISATION_SUGGESTION_NOT_SHARED_TO_INNOVATOR: '6b4c42b4-d6c1-4c28-807d-952f8ec0a51b',

  INNOVATION_SUPPORT_STATUS_UPDATE_TO_INNOVATOR: 'df3e438c-6f0d-4be3-90a6-5b19d15a6060',
  INNOVATION_SUPPORT_STATUS_UPDATE_TO_ASSIGNED_ACCESSORS: 'f63b1459-c1ee-48b3-b0da-12bb19863d19',

  SUPPORT_SUMMARY_UPDATE_TO_INNOVATOR: 'd8f936de-7a0f-4823-a6a3-0a3ce5c3919a',

  THREAD_CREATION_TO_INNOVATOR_FROM_ASSIGNED_USER: '193601d9-4e46-4129-8f79-0f45e015410d',
  THREAD_CREATION_TO_INNOVATOR_FROM_INNOVATOR: '9016c786-c857-4e96-95d2-15ad18e756da',
  THREAD_CREATION_TO_ASSIGNED_USERS: '59838237-8909-42ca-a708-de38e29a4d65',
  THREAD_MESSAGE_CREATION_TO_ALL: 'e5b8f107-0af2-441e-9856-e93f8ea2a123',

  COMMENT_CREATION_TO_INNOVATOR: 'fc3a50df-ee25-46e4-a51d-33e98406b124', // TODO: Deprecated!
  COMMENT_CREATION_TO_ASSIGNED_USERS: 'bea1d925-1fa9-47c2-9fa2-6d630779e06b', // TODO: Deprecated!
  COMMENT_REPLY_TO_ALL: '7c9a754c-4310-44f5-950a-74cbbabd2c57', // TODO: Deprecated!

  INNOVATION_WITHDRAWN_TO_ASSIGNED_USERS: 'fa1bda41-8022-42cb-b66a-2db6de23c07d',

  INNOVATION_TRANSFER_TO_NEW_USER: '94cab12f-7fb9-40f4-bb36-2f54dc96c801',
  INNOVATION_TRANSFER_TO_EXISTING_USER: '756c062e-d7c3-490b-99fe-6a57e809c32e',
  INNOVATION_TRANSFER_COMPLETED_TO_ORIGINAL_OWNER: 'b8814f94-f067-4549-aba0-4f0ff435ca38',
  INNOVATION_TRANSFER_CANCELLED_TO_NEW_OWNER: '27c73742-5f29-4229-b113-36df187bfdd0',
  INNOVATION_TRANSFER_DECLINED_TO_ORIGINAL_OWNER: '03192d09-40fb-48b8-a438-7a6887b33fd5',
  INNOVATION_TRANSFER_REMINDER_EXISTING_USER: '6c704f8b-a991-4b41-95ae-3399ab9c2f2f',
  INNOVATION_TRANSFER_REMINDER_NEW_USER: '594b3cc0-8aa8-4bfa-955e-0f4cd2409cad',
  INNOVATION_TRANSFER_EXPIRED: '24c454fa-039c-4ff0-a268-cc5ba550ea93',

  ACCESSOR_UNIT_CHANGE_TO_USER_MOVED: '29d6e362-5ecd-4bac-8707-a4d92e9e6762',
  ACCESSOR_UNIT_CHANGE_TO_QA_OLD_UNIT: 'ac1c44d2-f65c-49cf-bbbf-d1263a7666d9',
  ACCESSOR_UNIT_CHANGE_TO_QA_NEW_UNIT: 'ab928347-750a-4493-b6b2-df070141727a',

  ACCESSOR_DAILY_DIGEST: 'cd9a21ab-9a81-4e5d-83fe-13413318d9a4',
  INNOVATOR_DAILY_DIGEST: '1f2f2f06-5d6a-424e-8c05-65b9c072d20d',

  UNIT_INACTIVATION_SUPPORT_COMPLETED: '1fbe19f7-2be8-4959-b53c-debe5add86a6',
  INNOVATOR_INCOMPLETE_RECORD: 'afb9c395-b7ff-4a4f-adee-e0c3bec2e9f3',
  QA_A_IDLE_SUPPORT: '420a22ac-b052-4180-8a48-daf787db3f7f',

  ACCESSOR_TO_QA_SUPPORT_CHANGE_REQUEST: '09ad791a-faa2-4c51-ba9c-3198430e6f5f',

  INNOVATION_STOP_SHARING_TO_ENGAGING_ACCESSORS: '31ae3d58-1c49-4efd-baf1-73aff9bb3368',
  INNOVATION_STOP_SHARING_TO_INNOVATOR: '61a309c7-dacd-45e0-b7a8-2bc1d01ce1e7',

  INNOVATION_REASSESSMENT_REQUEST_TO_INNOVATOR: 'e5db6887-d578-4d95-9e75-b0682754d95c',
  INNOVATION_REASSESSMENT_REQUEST_TO_NEEDS_ASSESSMENT: 'cb539125-7753-4cce-884e-d612fab03d7b',

  INNOVATION_COLLABORATOR_INVITE_ACCEPTED_TO_OWNER: '56fd8e9d-5860-4e8f-ad18-47a0710a7292',
  INNOVATION_COLLABORATOR_INVITE_DECLINED_TO_OWNER: '3437f816-e829-46aa-9be2-dafaa6f26fc1',
  INNOVATION_COLLABORATOR_LEAVES_TO_OWNER: 'a9efa7d2-4321-4703-9dad-f583196c989d',
  INNOVATION_COLLABORATOR_INVITE_CANCELLED_TO_COLLABORATOR: 'c53845c8-5d7e-4653-b9e6-d8ca5fa99713',
  INNOVATION_COLLABORATOR_REMOVED_TO_COLLABORATOR: 'dd8762c8-3113-49ff-b25d-0aa42425f140',
  INNOVATION_COLLABORATOR_LEAVES_TO_OTHER_COLLABORATORS: '8db47a7d-6d3a-4ab6-8ebb-abec69397b93',
  INNOVATION_COLLABORATOR_LEAVES_TO_COLLABORATOR: '319228ec-121d-430c-8024-b938343232ba'
} as const;
export type EmailTemplates = typeof EmailTemplates;

/**
 * NOTE: Usually, display_name is optional because email-listener will fill it in.
 */
export type EmailTemplatesType = {
  // Tasks
  TA01_TASK_CREATION_TO_INNOVATOR: {
    innovation_name: string;
    unit_name: string;
    task_url: string;
  };
  TA02_TASK_RESPONDED_TO_OTHER_INNOVATORS: {
    task_status: string;
    innovator_name: string;
    innovation_name: string;
    message_url: string;
  };
  TA03_TASK_DONE_TO_ACCESSOR_OR_ASSESSMENT: {
    innovation_name: string;
    innovator_name: string;
    message: string;
    message_url: string;
    task_url: string;
  };
  TA04_TASK_DECLINED_TO_ACCESSOR_OR_ASSESSMENT: {
    innovation_name: string;
    innovator_name: string;
    message: string;
    message_url: string;
  };
  TA05_TASK_CANCELLED_TO_INNOVATOR: {
    innovation_name: string;
    accessor_name: string;
    unit_name: string;
    message: string;
    message_url: string;
  };
  TA06_TASK_REOPEN_TO_INNOVATOR: {
    innovation_name: string;
    accessor_name: string;
    unit_name: string;
    message: string;
    message_url: string;
  };

  // Documents
  DC01_UPLOADED_DOCUMENT_TO_INNOVATOR: {
    accessor_name: string;
    unit_name: string;
    document_url: string;
  };

  // Messages
  ME01_THREAD_CREATION: {
    innovation_name: string;
    sender: string;
    thread_url: string;
  };
  ME02_THREAD_ADD_FOLLOWERS: {
    innovation_name: string;
    sender: string;
    thread_url: string;
  };
  ME03_THREAD_MESSAGE_CREATION: {
    innovation_name: string;
    sender: string;
    thread_url: string;
  };

  // Supports
  ST01_SUPPORT_STATUS_TO_ENGAGING: {
    unit_name: string;
    innovation_name: string;
    accessors_name: string;
    message: string;
    message_url: string;
  };
  ST02_SUPPORT_STATUS_TO_OTHER: {
    unit_name: string;
    innovation_name: string;
    message: string;
    status: string;
    support_summary_url: string;
  };
  ST03_SUPPORT_STATUS_TO_WAITING: {
    unit_name: string;
    innovation_name: string;
    message: string;
    support_summary_url: string;
  };
  ST04_SUPPORT_NEW_ASSIGNED_ACCESSORS_TO_INNOVATOR: {
    unit_name: string;
    innovation_name: string;
    accessors_name: string;
    message: string;
    message_url: string;
  };
  ST05_SUPPORT_NEW_ASSIGNED_ACCESSOR_TO_NEW_QA: {
    innovation_name: string;
    qa_name: string;
    innovation_overview_url: string;
  };
  ST06_SUPPORT_NEW_ASSIGNED_ACCESSOR_TO_OLD_QA: {
    innovation_name: string;
  };
  ST07_SUPPORT_STATUS_CHANGE_REQUEST: {
    accessor_name: string;
    innovation_name: string;
    proposed_status: string;
    request_comment: string;
    innovation_overview_url: string;
  };

  // NEEDS ASSESSMENT
  NA01_INNOVATOR_SUBMITS_FOR_NEEDS_ASSESSMENT_TO_INNOVATOR: {
    innovation_name: string;
    needs_assessment: 'assessment' | 'reassessment';
  };
  NA02_INNOVATOR_SUBMITS_FOR_NEEDS_ASSESSMENT_TO_ASSESSMENT: {
    innovation_name: string;
    needs_assessment: 'assessment' | 'reassessment';
    innovation_overview_url: string;
  };
  NA03_NEEDS_ASSESSMENT_STARTED_TO_INNOVATOR: {
    innovation_name: string;
    message: string;
    message_url: string;
  };
  NA04_NEEDS_ASSESSMENT_COMPLETE_TO_INNOVATOR: {
    innovation_name: string;
    needs_assessment_url: string;
    data_sharing_preferences_url: string;
  };
  NA06_NEEDS_ASSESSOR_REMOVED: {
    innovation_name: string;
    innovation_overview_url: string;
  };
  NA07_NEEDS_ASSESSOR_ASSIGNED: {
    innovation_name: string;
    innovation_overview_url: string;
  };

  // Support Summary
  SS01_SUPPORT_SUMMARY_UPDATE_TO_INNOVATORS: {
    unit_name: string;
    innovation_name: string;
    support_summary_update_url: string;
  };
  SS02_SUPPORT_SUMMARY_UPDATE_TO_OTHER_ENGAGING_ACCESSORS: {
    unit_name: string;
    innovation_name: string;
    support_summary_update_url: string;
  };

  // Organisation Suggestions
  OS01_UNITS_SUGGESTION_TO_SUGGESTED_UNITS_QA: {
    innovation_name: string;
    organisation_unit: string;
    comment: string;
    innovation_overview_url: string;
    showKPI: 'yes' | 'no'; // If it is used more this could be a NotifyOptionalContent
  };
  OS02_UNITS_SUGGESTION_NOT_SHARED_TO_INNOVATOR: {
    innovation_name: string;
    data_sharing_preferences_url: string;
  };
  OS03_INNOVATION_DELAYED_SHARED_SUGGESTION: {
    innovation_name: string;
    innovation_overview_url: string;
  };

  // Automatic
  AU01_INNOVATOR_INCOMPLETE_RECORD: {
    innovation_record_url: string;
  };

  AU02_ACCESSOR_IDLE_ENGAGING_SUPPORT: {
    innovation_name: string;
    thread_url: string;
    support_summary_url: string;
    support_status_url: string;
  };

  AU03_INNOVATOR_IDLE_SUPPORT: {
    innovation_name: string;
    innovation_record_url: string;
    how_to_proceed_page_url: string;
  };

  AU04_SUPPORT_KPI_REMINDER: {
    innovation_name: string;
    innovation_overview_url: string;
  };

  AU05_SUPPORT_KPI_OVERDUE: {
    innovation_name: string;
    innovation_overview_url: string;
  };

  AU06_ACCESSOR_IDLE_WAITING: {
    innovation_name: string;
    innovation_overview_url: string;
    thread_url: string;
  };

  // Automatic / Transfer
  AU07_TRANSFER_ONE_WEEK_REMINDER_NEW_USER: {
    innovation_name: string;
    create_account_url: string;
  };

  AU08_TRANSFER_ONE_WEEK_REMINDER_EXISTING_USER: {
    innovation_name: string;
    dashboard_url: string;
  };

  AU09_TRANSFER_EXPIRED: {
    innovation_name: string;
    manage_innovation_url: string;
  };

  // Innovation (management?)
  RE01_EXPORT_REQUEST_SUBMITTED: {
    sender: string;
    innovation_name: string;
    comment: string;
    request_url: string;
  };
  RE02_EXPORT_REQUEST_APPROVED: {
    innovator_name: string;
    innovation_name: string;
    innovation_record_url: string;
  };
  RE03_EXPORT_REQUEST_REJECTED: {
    innovator_name: string;
    innovation_name: string;
    reject_comment: string;
  };
  WI01_INNOVATION_WITHDRAWN: {
    innovation_name: string;
  };
  SH01_INNOVATION_STOPPED_SHARED_TO_ASSIGNED_USERS: {
    innovation_name: string;
    innovator_name: string;
    comment: string;
  };
  SH03_INNOVATION_STOPPED_SHARED_TO_SELF: {
    innovation_name: string;
    innovation_overview_url: string;
  };
  DA01_OWNER_DELETED_ACCOUNT_WITH_PENDING_TRANSFER_TO_COLLABORATOR: {
    innovation_name: string;
    expiry_date: string;
    innovation_overview_url: string;
  };
<<<<<<< HEAD
  MC01_COLLABORATOR_INVITE_EXISTING_USER: {
    innovator_name: string;
    innovation_name: string;
    invitation_url: string;
  };
  MC02_COLLABORATOR_INVITE_NEW_USER: {
    innovator_name: string;
    innovation_name: string;
    create_account_url: string;
=======
  // Innovation Management / Transfer
  TO01_TRANSFER_OWNERSHIP_NEW_USER: {
    innovator_name: string;
    innovation_name: string;
    create_account_url: string;
  };
  TO02_TRANSFER_OWNERSHIP_EXISTING_USER: {
    innovator_name: string;
    innovation_name: string;
    dashboard_url: string;
  };
  TO06_TRANSFER_OWNERSHIP_ACCEPTS_PREVIOUS_OWNER: {
    innovation_name: string;
    new_innovation_owner: string;
  };
  TO08_TRANSFER_OWNERSHIP_DECLINES_PREVIOUS_OWNER: {
    innovation_name: string;
    new_innovation_owner: string;
    manage_innovation_url: string;
  };
  TO09_TRANSFER_OWNERSHIP_CANCELED_NEW_OWNER: {
    innovator_name: string;
    innovation_name: string;
>>>>>>> 425e5dda
  };

  // Admin
  AP03_USER_LOCKED_TO_LOCKED_USER: Record<string, never>;
  AP07_UNIT_INACTIVATED_TO_ENGAGING_INNOVATIONS: {
    unit_name: string;
    innovation_name: string;
    support_url: string;
  };

  // Account
  CA01_ACCOUNT_CREATION_OF_INNOVATOR: {
    dashboard_url: string;
  };
  CA02_ACCOUNT_CREATION_OF_COLLABORATOR: {
    multiple_innovations: 'yes' | 'no';
    innovations_name: string;
    dashboard_url: string;
  };

  // TODO
  ACCOUNT_CREATION_TO_INNOVATOR: {
    display_name?: string;
    innovation_service_url: string;
  };
  ACCOUNT_DELETION_WITH_TRANSFER_TO_COLLABORATOR: {
    display_name?: string;
    innovation_name: string;
    transfer_expiry_date: string;
  };
  INNOVATION_SUBMITED_CONFIRMATION_TO_INNOVATOR: {
    display_name?: string;
    innovation_name: string;
  };
  INNOVATION_SUBMITTED_TO_ALL_INNOVATORS: {
    display_name?: string;
    innovation_name: string;
  };
  INNOVATION_SUBMITTED_TO_ASSESSMENT_USERS: {
    display_name?: string;
    innovation_name: string;
    innovation_url: string;
  };
  NEEDS_ASSESSMENT_STARTED_TO_INNOVATOR: {
    display_name?: string;
    innovation_name: string;
    message_url: string;
  };
  NEEDS_ASSESSMENT_COMPLETED_TO_INNOVATOR: {
    display_name?: string;
    innovation_name: string;
    needs_assessment_url: string;
  };
  NEEDS_ASSESSMENT_SUGGESTED_ORG_NOT_SHARED_TO_INNOVATOR: {
    display_name?: string;
    innovation_name: string;
    data_sharing_url: string;
  };
  NEEDS_ASSESSMENT_ASSESSOR_UPDATE_TO_OLD_NA: {
    display_name?: string;
    innovation_name: string;
    innovation_url: string;
  };
  NEEDS_ASSESSMENT_ASSESSOR_UPDATE_TO_NEW_NA: {
    display_name?: string;
    innovation_name: string;
    innovation_url: string;
  };
  ORGANISATION_SUGGESTION_TO_QA: { display_name?: string; innovation_url: string };
  ORGANISATION_SUGGESTION_NOT_SHARED_TO_INNOVATOR: {
    display_name?: string;
    innovation_name: string;
    data_sharing_url: string;
  };
  INNOVATION_SUPPORT_STATUS_UPDATE_TO_INNOVATOR: {
    display_name?: string;
    innovation_name: string;
    organisation_name: string;
    support_status: string;
    support_status_change_comment: string;
    support_url: string;
  };
  INNOVATION_SUPPORT_STATUS_UPDATE_TO_ASSIGNED_ACCESSORS: {
    display_name?: string;
    qa_name: string;
    innovation_url: string;
  };
  SUPPORT_SUMMARY_UPDATE_TO_INNOVATOR: {
    display_name?: string;
    innovation_name: string;
    unit_name: string;
    support_summary_url: string;
  };

  THREAD_CREATION_TO_INNOVATOR_FROM_ASSIGNED_USER: {
    display_name?: string;
    accessor_name: string;
    unit_name: string;
    thread_url: string;
  };
  THREAD_CREATION_TO_INNOVATOR_FROM_INNOVATOR: {
    display_name?: string;
    subject: string;
    innovation_name: string;
    thread_url: string;
  };
  THREAD_CREATION_TO_ASSIGNED_USERS: {
    display_name?: string;
    innovation_name: string;
    thread_url: string;
  };
  THREAD_MESSAGE_CREATION_TO_ALL: {
    display_name?: string;
    subject: string;
    innovation_name: string;
    thread_url: string;
  };
  COMMENT_CREATION_TO_INNOVATOR: {
    display_name?: string;
    accessor_name: string;
    unit_name: string;
    comment_url: string;
  };
  COMMENT_CREATION_TO_ASSIGNED_USERS: {
    display_name?: string;
    innovation_name: string;
    comment_url: string;
  };
  COMMENT_REPLY_TO_ALL: {
    display_name?: string;
    innovation_name: string;
    comment_url: string;
  };
  INNOVATION_WITHDRAWN_TO_ASSIGNED_USERS: {
    display_name?: string;
    innovation_name: string;
  };
  INNOVATION_TRANSFER_TO_NEW_USER: {
    innovator_name: string;
    innovation_name: string;
    transfer_url: string;
  };
  INNOVATION_TRANSFER_TO_EXISTING_USER: {
    innovator_name: string;
    innovation_name: string;
    transfer_url: string;
  };
  INNOVATION_TRANSFER_COMPLETED_TO_ORIGINAL_OWNER: {
    innovator_name?: string;
    innovation_name: string;
    new_innovator_name: string;
    new_innovator_email: string;
  };
  INNOVATION_TRANSFER_CANCELLED_TO_NEW_OWNER: {
    innovator_name?: string;
    innovation_name: string;
  };
  INNOVATION_TRANSFER_DECLINED_TO_ORIGINAL_OWNER: {
    innovator_name?: string;
    new_innovator_name: string;
    innovation_name: string;
    innovation_url: string;
  };
  INNOVATION_TRANSFER_REMINDER_NEW_USER: {
    innovation_name: string;
    transfer_url: string;
  };
  INNOVATION_TRANSFER_REMINDER_EXISTING_USER: {
    innovation_name: string;
    transfer_url: string;
  };
  INNOVATION_TRANSFER_EXPIRED: {
    innovation_name: string;
    innovation_url: string;
  };
  ACCESSOR_UNIT_CHANGE_TO_USER_MOVED: {
    display_name?: string;
    old_organisation: string;
    old_unit: string;
    new_organisation: string;
    new_unit: string;
  };
  ACCESSOR_UNIT_CHANGE_TO_QA_OLD_UNIT: {
    display_name?: string;
    user_name: string;
    old_unit: string;
  };
  ACCESSOR_UNIT_CHANGE_TO_QA_NEW_UNIT: {
    display_name?: string;
    user_name: string;
    new_unit: string;
  };
  ACCESSOR_DAILY_DIGEST: {
    display_name?: string;
    actions_count: string; // TODO rename template
    messages_count: string;
    supports_count: string;
  };
  INNOVATOR_DAILY_DIGEST: {
    display_name?: string;
    actions_count: string; // TODO rename template
    messages_count: string;
    supports_count: string;
  };
  UNIT_INACTIVATION_SUPPORT_COMPLETED: {
    display_name?: string;
    unit_name: string;
    innovation_name: string;
    support_url: string;
  };
  INNOVATOR_INCOMPLETE_RECORD: { display_name?: string; innovation_name: string };
  QA_A_IDLE_SUPPORT: {
    display_name?: string;
    innovation_name: string;
    innovator_name: string;
    message_url: string;
  };
  ACCESSOR_TO_QA_SUPPORT_CHANGE_REQUEST: {
    display_name?: string;
    innovation_name: string;
    innovation_url: string;
    accessor_name: string;
    proposed_status: string;
    request_status_update_comment: string;
  };

  INNOVATION_STOP_SHARING_TO_ENGAGING_ACCESSORS: {
    display_name?: string;
    innovator_name: string;
    innovation_name: string;
    stop_sharing_comment: string;
  };
  INNOVATION_STOP_SHARING_TO_INNOVATOR: {
    display_name?: string;
    innovation_name: string;
    innovation_url: string;
  };
  INNOVATION_REASSESSMENT_REQUEST_TO_INNOVATOR: {
    display_name?: string;
    innovation_name: string;
  };
  INNOVATION_REASSESSMENT_REQUEST_TO_NEEDS_ASSESSMENT: {
    display_name?: string;
    innovation_name: string;
    innovation_url: string;
  };

  INNOVATION_COLLABORATOR_INVITE_CANCELLED_TO_COLLABORATOR: {
    innovator_name: string;
    innovation_name: string;
  };
  INNOVATION_COLLABORATOR_INVITE_ACCEPTED_TO_OWNER: {
    display_name?: string;
    collaborator_name: string;
    innovation_name: string;
  };
  INNOVATION_COLLABORATOR_INVITE_DECLINED_TO_OWNER: {
    innovator_name: string;
    collaborator_name: string;
    innovation_name: string;
  };
  INNOVATION_COLLABORATOR_LEAVES_TO_OWNER: {
    display_name?: string;
    collaborator_name: string;
    innovation_name: string;
    innovation_url: string;
  };
  INNOVATION_COLLABORATOR_REMOVED_TO_COLLABORATOR: {
    display_name?: string;
    innovator_name: string;
    innovation_name: string;
  };
  INNOVATION_COLLABORATOR_LEAVES_TO_OTHER_COLLABORATORS: {
    display_name?: string;
    collaborator_name: string;
    innovation_name: string;
    innovation_url: string;
  };
  INNOVATION_COLLABORATOR_LEAVES_TO_COLLABORATOR: {
    display_name?: string;
    innovation_name: string;
  };
};<|MERGE_RESOLUTION|>--- conflicted
+++ resolved
@@ -404,7 +404,6 @@
     expiry_date: string;
     innovation_overview_url: string;
   };
-<<<<<<< HEAD
   MC01_COLLABORATOR_INVITE_EXISTING_USER: {
     innovator_name: string;
     innovation_name: string;
@@ -414,7 +413,7 @@
     innovator_name: string;
     innovation_name: string;
     create_account_url: string;
-=======
+  };
   // Innovation Management / Transfer
   TO01_TRANSFER_OWNERSHIP_NEW_USER: {
     innovator_name: string;
@@ -438,7 +437,6 @@
   TO09_TRANSFER_OWNERSHIP_CANCELED_NEW_OWNER: {
     innovator_name: string;
     innovation_name: string;
->>>>>>> 425e5dda
   };
 
   // Admin
