// TODO transform enums into const/types (maybe)

export const EmailTemplates = {
  // TASKS
  TA01_TASK_CREATION_TO_INNOVATOR: '1a89a775-e39a-4be9-8aad-37c0c72574ec',
  TA02_TASK_RESPONDED_TO_OTHER_INNOVATORS: 'fe7e93c2-db4a-45f0-a169-4acc52e68b67',
  TA03_TASK_DONE_TO_ACCESSOR_OR_ASSESSMENT: 'e1de43a8-a66a-44f2-84ad-62e0eddf5342',
  TA04_TASK_DECLINED_TO_ACCESSOR_OR_ASSESSMENT: '671d548e-1ed4-4823-b873-1dc9ca405dd1',
  TA05_TASK_CANCELLED_TO_INNOVATOR: 'f9bcfef5-219c-4f71-82bd-4a3f9d60b807',
  TA06_TASK_REOPEN_TO_INNOVATOR: 'bc63e28c-b533-49a5-bdd1-35df8ddb1c68',

  // DOCUMENTS
  DC01_UPLOADED_DOCUMENT_TO_INNOVATOR: '3821092f-4ca5-483c-ae66-67ba66f46f0c',

  // MESSAGES
  ME01_THREAD_CREATION: 'fa83a527-943c-4b52-bba4-9ccee0241979',
  ME02_THREAD_ADD_FOLLOWERS: 'fa83a527-943c-4b52-bba4-9ccee0241979',
  ME03_THREAD_MESSAGE_CREATION: '8cb941e4-218f-42fd-96b7-a1140b7c2b12',

  // SUPPORTS
  ST01_SUPPORT_STATUS_TO_ENGAGING: 'fac75d25-040b-4e4a-9225-4ca717620f70',
  ST02_SUPPORT_STATUS_TO_OTHER: '1e24059f-53e3-445b-a0f8-0ac5f0d13ae2',
  ST03_SUPPORT_STATUS_TO_WAITING: '5f3900dc-471f-4828-8264-eaff8aae61ad',
  ST04_SUPPORT_NEW_ASSIGNED_ACCESSORS_TO_INNOVATOR: '2916606e-ef89-4ec0-b654-decdb3dd1de8',
  ST05_SUPPORT_NEW_ASSIGNED_ACCESSOR_TO_NEW_QA: 'f33f5c16-3349-4eb0-b4da-a47806f12838',
  ST06_SUPPORT_NEW_ASSIGNED_ACCESSOR_TO_OLD_QA: 'cdb8e3b2-1f83-4ced-8fcb-3cf801262ae8',

<<<<<<< HEAD
  // REVIEW in future
  OS03_INNOVATION_DELAYED_SHARED_SUGGESTION: 'b5845d01-f66e-455c-8f11-6e011394da95',
  AU04_SUPPORT_KPI_REMINDER: 'e1f0a2bc-3b15-4733-ba89-c0d5c9fec38a',
  AU05_SUPPORT_KPI_OVERDUE: '5fe24d48-8def-457d-a81f-56750f38c508',
=======
  // NEEDS ASSESSMENT
  NA01_INNOVATOR_SUBMITS_FOR_NEEDS_ASSESSMENT_TO_INNOVATOR: 'fadfc3e8-d48e-446e-a81d-d573d774b725',
  NA02_INNOVATOR_SUBMITS_FOR_NEEDS_ASSESSMENT_TO_ASSESSMENT: 'a963bf8d-50a4-4637-8ce1-40bd6bb73de2',
  // NA03_NEEDS_ASSESSMENT_STARTED_TO_INNOVATOR: 'c9d63a7a-951b-4529-ac00-53e9b17c2919',
  // NA04_NEEDS_ASSESSMENT_COMPLETE_TO_INNOVATOR: '32a777de-3591-4e96-a2f4-181725f8fe2b',
  // NA06_NEEDS_ASSESSOR_REMOVED: '5845a1b4-3be6-4f27-a562-3275c82e73a5',
  // NA07_NEEDS_ASSESSOR_ASSIGNED: '28d9f470-3357-496d-aad4-28d7a2e0c2ab',
>>>>>>> 3e302763

  // TO BE REMOVED ?
  ACCOUNT_CREATION_TO_INNOVATOR: '62486954-b235-4aa6-8b8d-960191fc6e69',
  ACCOUNT_DELETION_WITH_TRANSFER_TO_COLLABORATOR: 'd09b5182-d995-4db7-b3ba-99fef085bb22',

  INNOVATION_SUBMITED_CONFIRMATION_TO_INNOVATOR: 'f34dd5fd-815b-4cc5-841d-46623ee85ad6',
  INNOVATION_SUBMITTED_TO_ALL_INNOVATORS: '028d4946-3461-43eb-bc02-183162e7b8b1',
  INNOVATION_SUBMITTED_TO_ASSESSMENT_USERS: '20555202-3ee0-4d98-8434-fb86b6f59e26',
  NEEDS_ASSESSMENT_STARTED_TO_INNOVATOR: '69b6e5ee-7427-4765-ad3a-ee72cafa2663',
  NEEDS_ASSESSMENT_COMPLETED_TO_INNOVATOR: 'cb032a3a-ff63-4794-97fe-c951a54c31dc',
  NEEDS_ASSESSMENT_SUGGESTED_ORG_NOT_SHARED_TO_INNOVATOR: '6b4c42b4-d6c1-4c28-807d-952f8ec0a51b',
  NEEDS_ASSESSMENT_ASSESSOR_UPDATE_TO_OLD_NA: '6f89c296-76f5-43e5-b3fd-6d6fed40549a',
  NEEDS_ASSESSMENT_ASSESSOR_UPDATE_TO_NEW_NA: '64eb40ff-2c89-4f73-9a3f-b5e43e2916f3',
  ORGANISATION_SUGGESTION_TO_QA: '078070fd-832a-4df2-8f7b-ad616654cbbd',
  ORGANISATION_SUGGESTION_NOT_SHARED_TO_INNOVATOR: '6b4c42b4-d6c1-4c28-807d-952f8ec0a51b',

  INNOVATION_SUPPORT_STATUS_UPDATE_TO_INNOVATOR: 'df3e438c-6f0d-4be3-90a6-5b19d15a6060',
  INNOVATION_SUPPORT_STATUS_UPDATE_TO_ASSIGNED_ACCESSORS: 'f63b1459-c1ee-48b3-b0da-12bb19863d19',

  SUPPORT_SUMMARY_UPDATE_TO_INNOVATOR: 'd8f936de-7a0f-4823-a6a3-0a3ce5c3919a',

  THREAD_CREATION_TO_INNOVATOR_FROM_ASSIGNED_USER: '193601d9-4e46-4129-8f79-0f45e015410d',
  THREAD_CREATION_TO_INNOVATOR_FROM_INNOVATOR: '9016c786-c857-4e96-95d2-15ad18e756da',
  THREAD_CREATION_TO_ASSIGNED_USERS: '59838237-8909-42ca-a708-de38e29a4d65',
  THREAD_MESSAGE_CREATION_TO_ALL: 'e5b8f107-0af2-441e-9856-e93f8ea2a123',

  COMMENT_CREATION_TO_INNOVATOR: 'fc3a50df-ee25-46e4-a51d-33e98406b124', // TODO: Deprecated!
  COMMENT_CREATION_TO_ASSIGNED_USERS: 'bea1d925-1fa9-47c2-9fa2-6d630779e06b', // TODO: Deprecated!
  COMMENT_REPLY_TO_ALL: '7c9a754c-4310-44f5-950a-74cbbabd2c57', // TODO: Deprecated!

  INNOVATION_WITHDRAWN_TO_ASSIGNED_USERS: 'fa1bda41-8022-42cb-b66a-2db6de23c07d',

  INNOVATION_TRANSFER_TO_NEW_USER: '94cab12f-7fb9-40f4-bb36-2f54dc96c801',
  INNOVATION_TRANSFER_TO_EXISTING_USER: '756c062e-d7c3-490b-99fe-6a57e809c32e',
  INNOVATION_TRANSFER_COMPLETED_TO_ORIGINAL_OWNER: 'b8814f94-f067-4549-aba0-4f0ff435ca38',
  INNOVATION_TRANSFER_CANCELLED_TO_NEW_OWNER: '27c73742-5f29-4229-b113-36df187bfdd0',
  INNOVATION_TRANSFER_DECLINED_TO_ORIGINAL_OWNER: '03192d09-40fb-48b8-a438-7a6887b33fd5',
  INNOVATION_TRANSFER_REMINDER_EXISTING_USER: '6c704f8b-a991-4b41-95ae-3399ab9c2f2f',
  INNOVATION_TRANSFER_REMINDER_NEW_USER: '594b3cc0-8aa8-4bfa-955e-0f4cd2409cad',
  INNOVATION_TRANSFER_EXPIRED: '24c454fa-039c-4ff0-a268-cc5ba550ea93',
  LOCK_USER_TO_LOCKED_USER: '1ad73192-dc28-4606-a4f3-9dd73aedfd42',

  ACCESSOR_UNIT_CHANGE_TO_USER_MOVED: '29d6e362-5ecd-4bac-8707-a4d92e9e6762',
  ACCESSOR_UNIT_CHANGE_TO_QA_OLD_UNIT: 'ac1c44d2-f65c-49cf-bbbf-d1263a7666d9',
  ACCESSOR_UNIT_CHANGE_TO_QA_NEW_UNIT: 'ab928347-750a-4493-b6b2-df070141727a',

  ACCESSOR_DAILY_DIGEST: 'cd9a21ab-9a81-4e5d-83fe-13413318d9a4',
  INNOVATOR_DAILY_DIGEST: '1f2f2f06-5d6a-424e-8c05-65b9c072d20d',

  UNIT_INACTIVATION_SUPPORT_COMPLETED: '1fbe19f7-2be8-4959-b53c-debe5add86a6',
  INNOVATOR_INCOMPLETE_RECORD: 'afb9c395-b7ff-4a4f-adee-e0c3bec2e9f3',
  QA_A_IDLE_SUPPORT: '420a22ac-b052-4180-8a48-daf787db3f7f',

  INNOVATION_RECORD_EXPORT_REQUEST_TO_INNOVATOR: '783f53f1-6df9-4549-968e-9977648e03f1',
  INNOVATION_RECORD_EXPORT_APPROVED_TO_REQUEST_CREATOR: 'bfb0b9b9-3bd2-40de-9b98-aa3431832e1e',
  INNOVATION_RECORD_EXPORT_REJECTED_TO_REQUEST_CREATOR: '0f74588b-747c-4ebd-96d6-727c8bf18941',

  ACCESSOR_TO_QA_SUPPORT_CHANGE_REQUEST: '09ad791a-faa2-4c51-ba9c-3198430e6f5f',

  INNOVATION_STOP_SHARING_TO_ENGAGING_ACCESSORS: '31ae3d58-1c49-4efd-baf1-73aff9bb3368',
  INNOVATION_STOP_SHARING_TO_INNOVATOR: '61a309c7-dacd-45e0-b7a8-2bc1d01ce1e7',

  INNOVATION_REASSESSMENT_REQUEST_TO_INNOVATOR: 'e5db6887-d578-4d95-9e75-b0682754d95c',
  INNOVATION_REASSESSMENT_REQUEST_TO_NEEDS_ASSESSMENT: 'cb539125-7753-4cce-884e-d612fab03d7b',

  INNOVATION_COLLABORATOR_INVITE_TO_EXISTING_USER: '1cc8087b-ed20-4b55-bdeb-c5cf3d870203',
  INNOVATION_COLLABORATOR_INVITE_TO_NEW_USER: 'bcaef4c6-dbcd-4ea5-be77-8422b4f37241',
  INNOVATION_COLLABORATOR_INVITE_ACCEPTED_TO_OWNER: '56fd8e9d-5860-4e8f-ad18-47a0710a7292',
  INNOVATION_COLLABORATOR_INVITE_DECLINED_TO_OWNER: '3437f816-e829-46aa-9be2-dafaa6f26fc1',
  INNOVATION_COLLABORATOR_LEAVES_TO_OWNER: 'a9efa7d2-4321-4703-9dad-f583196c989d',
  INNOVATION_COLLABORATOR_INVITE_CANCELLED_TO_COLLABORATOR: 'c53845c8-5d7e-4653-b9e6-d8ca5fa99713',
  INNOVATION_COLLABORATOR_REMOVED_TO_COLLABORATOR: 'dd8762c8-3113-49ff-b25d-0aa42425f140',
  INNOVATION_COLLABORATOR_LEAVES_TO_OTHER_COLLABORATORS: '8db47a7d-6d3a-4ab6-8ebb-abec69397b93',
  INNOVATION_COLLABORATOR_LEAVES_TO_COLLABORATOR: '319228ec-121d-430c-8024-b938343232ba'
} as const;
export type EmailTemplates = typeof EmailTemplates;

/**
 * NOTE: Usually, display_name is optional because email-listener will fill it in.
 */
export type EmailTemplatesType = {
  // Tasks
  TA01_TASK_CREATION_TO_INNOVATOR: {
    display_name?: string;
    innovation_name: string;
    unit_name: string;
    task_url: string;
  };
  TA02_TASK_RESPONDED_TO_OTHER_INNOVATORS: {
    display_name?: string;
    task_status: string;
    innovator_name: string;
    innovation_name: string;
    message_url: string;
  };
  TA03_TASK_DONE_TO_ACCESSOR_OR_ASSESSMENT: {
    display_name?: string;
    innovation_name: string;
    innovator_name: string;
    message: string;
    message_url: string;
    task_url: string;
  };
  TA04_TASK_DECLINED_TO_ACCESSOR_OR_ASSESSMENT: {
    display_name?: string;
    innovation_name: string;
    innovator_name: string;
    message: string;
    message_url: string;
  };
  TA05_TASK_CANCELLED_TO_INNOVATOR: {
    display_name?: string;
    innovation_name: string;
    accessor_name: string;
    unit_name: string;
    message: string;
    message_url: string;
  };
  TA06_TASK_REOPEN_TO_INNOVATOR: {
    display_name?: string;
    innovation_name: string;
    accessor_name: string;
    unit_name: string;
    message: string;
    message_url: string;
  };

  // Documents
  DC01_UPLOADED_DOCUMENT_TO_INNOVATOR: {
    accessor_name: string;
    unit_name: string;
    document_url: string;
  };

  // Messages
  ME01_THREAD_CREATION: {
    innovation_name: string;
    sender: string;
    thread_url: string;
  };
  ME02_THREAD_ADD_FOLLOWERS: {
    innovation_name: string;
    sender: string;
    thread_url: string;
  };
  ME03_THREAD_MESSAGE_CREATION: {
    innovation_name: string;
    sender: string;
    thread_url: string;
  };

  // Supports
  ST01_SUPPORT_STATUS_TO_ENGAGING: {
    unit_name: string;
    innovation_name: string;
    accessors_name: string;
    message: string;
    message_url: string;
  };
  ST02_SUPPORT_STATUS_TO_OTHER: {
    unit_name: string;
    innovation_name: string;
    message: string;
    status: string;
    support_summary_url: string;
  };
  ST03_SUPPORT_STATUS_TO_WAITING: {
    unit_name: string;
    innovation_name: string;
    message: string;
    support_summary_url: string;
  };
  ST04_SUPPORT_NEW_ASSIGNED_ACCESSORS_TO_INNOVATOR: {
    unit_name: string;
    innovation_name: string;
    accessors_name: string;
    message: string;
    message_url: string;
  };
  ST05_SUPPORT_NEW_ASSIGNED_ACCESSOR_TO_NEW_QA: {
    innovation_name: string;
    qa_name: string;
    innovation_overview_url: string;
  };
  ST06_SUPPORT_NEW_ASSIGNED_ACCESSOR_TO_OLD_QA: {
    innovation_name: string;
  };

<<<<<<< HEAD
  // REVIEW in future
  OS03_INNOVATION_DELAYED_SHARED_SUGGESTION: {
    display_name?: string;
    innovation_name: string;
    innovation_overview_url: string;
  };

  AU04_SUPPORT_KPI_REMINDER: {
    display_name?: string;
    innovation_name: string;
    innovation_overview_url: string;
  };

  AU05_SUPPORT_KPI_OVERDUE: {
    display_name?: string;
    innovation_name: string;
    innovation_overview_url: string;
  };
=======
  // NEEDS ASSESSMENT
  NA01_INNOVATOR_SUBMITS_FOR_NEEDS_ASSESSMENT_TO_INNOVATOR: {
    display_name?: string;
    innovation_name: string;
    needs_assessment: 'assessment' | 'reassessment';
  };
  NA02_INNOVATOR_SUBMITS_FOR_NEEDS_ASSESSMENT_TO_ASSESSMENT: {
    display_name?: string;
    innovation_name: string;
    needs_assessment: 'assessment' | 'reassessment';
    innovation_overview_url: string;
  };
  // NA03_NEEDS_ASSESSMENT_STARTED_TO_INNOVATOR: {
  //   display_name?: string;
  //   innovation_name: string;
  //   message: string;
  //   message_url: string;
  // };
  // NA04_NEEDS_ASSESSMENT_COMPLETE_TO_INNOVATOR: {
  //   display_name?: string;
  //   innovation_name: string;
  //   needs_assessment_url: string;
  //   data_sharing_preferences_url: string;
  // };
  // NA05_NEEDS_ASSESSOR_REMOVED: {
  //   display_name?: string;
  //   innovation_name: string;
  //   innovation_overview_url: string;
  // };
  // NA06_NEEDS_ASSESSOR_ASSIGNED: {
  //   display_name?: string;
  //   innovation_name: string;
  //   innovation_overview_url: string;
  // };
>>>>>>> 3e302763

  // TODO
  ACCOUNT_CREATION_TO_INNOVATOR: {
    display_name?: string;
    innovation_service_url: string;
  };
  ACCOUNT_DELETION_WITH_TRANSFER_TO_COLLABORATOR: {
    display_name?: string;
    innovation_name: string;
    transfer_expiry_date: string;
  };
  INNOVATION_SUBMITED_CONFIRMATION_TO_INNOVATOR: {
    display_name?: string;
    innovation_name: string;
  };
  INNOVATION_SUBMITTED_TO_ALL_INNOVATORS: {
    display_name?: string;
    innovation_name: string;
  };
  INNOVATION_SUBMITTED_TO_ASSESSMENT_USERS: {
    display_name?: string;
    innovation_name: string;
    innovation_url: string;
  };
  NEEDS_ASSESSMENT_STARTED_TO_INNOVATOR: {
    display_name?: string;
    innovation_name: string;
    message_url: string;
  };
  NEEDS_ASSESSMENT_COMPLETED_TO_INNOVATOR: {
    display_name?: string;
    innovation_name: string;
    needs_assessment_url: string;
  };
  NEEDS_ASSESSMENT_SUGGESTED_ORG_NOT_SHARED_TO_INNOVATOR: {
    display_name?: string;
    innovation_name: string;
    data_sharing_url: string;
  };
  NEEDS_ASSESSMENT_ASSESSOR_UPDATE_TO_OLD_NA: {
    display_name?: string;
    innovation_name: string;
    innovation_url: string;
  };
  NEEDS_ASSESSMENT_ASSESSOR_UPDATE_TO_NEW_NA: {
    display_name?: string;
    innovation_name: string;
    innovation_url: string;
  };
  ORGANISATION_SUGGESTION_TO_QA: { display_name?: string; innovation_url: string };
  ORGANISATION_SUGGESTION_NOT_SHARED_TO_INNOVATOR: {
    display_name?: string;
    innovation_name: string;
    data_sharing_url: string;
  };
  INNOVATION_SUPPORT_STATUS_UPDATE_TO_INNOVATOR: {
    display_name?: string;
    innovation_name: string;
    organisation_name: string;
    support_status: string;
    support_status_change_comment: string;
    support_url: string;
  };
  INNOVATION_SUPPORT_STATUS_UPDATE_TO_ASSIGNED_ACCESSORS: {
    display_name?: string;
    qa_name: string;
    innovation_url: string;
  };
  SUPPORT_SUMMARY_UPDATE_TO_INNOVATOR: {
    display_name?: string;
    innovation_name: string;
    unit_name: string;
    support_summary_url: string;
  };

  THREAD_CREATION_TO_INNOVATOR_FROM_ASSIGNED_USER: {
    display_name?: string;
    accessor_name: string;
    unit_name: string;
    thread_url: string;
  };
  THREAD_CREATION_TO_INNOVATOR_FROM_INNOVATOR: {
    display_name?: string;
    subject: string;
    innovation_name: string;
    thread_url: string;
  };
  THREAD_CREATION_TO_ASSIGNED_USERS: {
    display_name?: string;
    innovation_name: string;
    thread_url: string;
  };
  THREAD_MESSAGE_CREATION_TO_ALL: {
    display_name?: string;
    subject: string;
    innovation_name: string;
    thread_url: string;
  };
  COMMENT_CREATION_TO_INNOVATOR: {
    display_name?: string;
    accessor_name: string;
    unit_name: string;
    comment_url: string;
  };
  COMMENT_CREATION_TO_ASSIGNED_USERS: {
    display_name?: string;
    innovation_name: string;
    comment_url: string;
  };
  COMMENT_REPLY_TO_ALL: {
    display_name?: string;
    innovation_name: string;
    comment_url: string;
  };
  INNOVATION_WITHDRAWN_TO_ASSIGNED_USERS: {
    display_name?: string;
    innovation_name: string;
  };
  INNOVATION_TRANSFER_TO_NEW_USER: {
    innovator_name: string;
    innovation_name: string;
    transfer_url: string;
  };
  INNOVATION_TRANSFER_TO_EXISTING_USER: {
    innovator_name: string;
    innovation_name: string;
    transfer_url: string;
  };
  INNOVATION_TRANSFER_COMPLETED_TO_ORIGINAL_OWNER: {
    innovator_name?: string;
    innovation_name: string;
    new_innovator_name: string;
    new_innovator_email: string;
  };
  INNOVATION_TRANSFER_CANCELLED_TO_NEW_OWNER: {
    innovator_name?: string;
    innovation_name: string;
  };
  INNOVATION_TRANSFER_DECLINED_TO_ORIGINAL_OWNER: {
    innovator_name?: string;
    new_innovator_name: string;
    innovation_name: string;
    innovation_url: string;
  };
  INNOVATION_TRANSFER_REMINDER_NEW_USER: {
    innovation_name: string;
    transfer_url: string;
  };
  INNOVATION_TRANSFER_REMINDER_EXISTING_USER: {
    innovation_name: string;
    transfer_url: string;
  };
  INNOVATION_TRANSFER_EXPIRED: {
    innovation_name: string;
    innovation_url: string;
  };
  LOCK_USER_TO_LOCKED_USER: { display_name?: string };
  ACCESSOR_UNIT_CHANGE_TO_USER_MOVED: {
    display_name?: string;
    old_organisation: string;
    old_unit: string;
    new_organisation: string;
    new_unit: string;
  };
  ACCESSOR_UNIT_CHANGE_TO_QA_OLD_UNIT: {
    display_name?: string;
    user_name: string;
    old_unit: string;
  };
  ACCESSOR_UNIT_CHANGE_TO_QA_NEW_UNIT: {
    display_name?: string;
    user_name: string;
    new_unit: string;
  };
  ACCESSOR_DAILY_DIGEST: {
    display_name?: string;
    actions_count: string; // TODO rename template
    messages_count: string;
    supports_count: string;
  };
  INNOVATOR_DAILY_DIGEST: {
    display_name?: string;
    actions_count: string; // TODO rename template
    messages_count: string;
    supports_count: string;
  };
  UNIT_INACTIVATION_SUPPORT_COMPLETED: {
    display_name?: string;
    unit_name: string;
    innovation_name: string;
    support_url: string;
  };
  INNOVATOR_INCOMPLETE_RECORD: { display_name?: string; innovation_name: string };
  QA_A_IDLE_SUPPORT: {
    display_name?: string;
    innovation_name: string;
    innovator_name: string;
    message_url: string;
  };
  INNOVATION_RECORD_EXPORT_REQUEST_TO_INNOVATOR: {
    display_name?: string;
    accessor_name: string;
    unit_name: string;
    innovation_name: string;
    pdf_request_comment: string;
    pdf_export_url: string;
  };
  INNOVATION_RECORD_EXPORT_APPROVED_TO_REQUEST_CREATOR: {
    display_name?: string;
    innovation_name: string;
    innovator_name: string;
    innovation_url: string;
  };
  INNOVATION_RECORD_EXPORT_REJECTED_TO_REQUEST_CREATOR: {
    display_name?: string;
    innovation_name: string;
    innovator_name: string;
    innovation_url: string;
    pdf_rejection_comment: null | string;
  };
  ACCESSOR_TO_QA_SUPPORT_CHANGE_REQUEST: {
    display_name?: string;
    innovation_name: string;
    innovation_url: string;
    accessor_name: string;
    proposed_status: string;
    request_status_update_comment: string;
  };

  INNOVATION_STOP_SHARING_TO_ENGAGING_ACCESSORS: {
    display_name?: string;
    innovator_name: string;
    innovation_name: string;
    stop_sharing_comment: string;
  };
  INNOVATION_STOP_SHARING_TO_INNOVATOR: {
    display_name?: string;
    innovation_name: string;
    innovation_url: string;
  };
  INNOVATION_REASSESSMENT_REQUEST_TO_INNOVATOR: {
    display_name?: string;
    innovation_name: string;
  };
  INNOVATION_REASSESSMENT_REQUEST_TO_NEEDS_ASSESSMENT: {
    display_name?: string;
    innovation_name: string;
    innovation_url: string;
  };

  INNOVATION_COLLABORATOR_INVITE_TO_EXISTING_USER: {
    display_name?: string;
    innovator_name: string;
    innovation_name: string;
    transfer_url: string;
  };
  INNOVATION_COLLABORATOR_INVITE_TO_NEW_USER: {
    innovator_name: string;
    innovation_name: string;
    transfer_url: string;
  };
  INNOVATION_COLLABORATOR_INVITE_CANCELLED_TO_COLLABORATOR: {
    innovator_name: string;
    innovation_name: string;
  };
  INNOVATION_COLLABORATOR_INVITE_ACCEPTED_TO_OWNER: {
    display_name?: string;
    collaborator_name: string;
    innovation_name: string;
  };
  INNOVATION_COLLABORATOR_INVITE_DECLINED_TO_OWNER: {
    innovator_name: string;
    collaborator_name: string;
    innovation_name: string;
  };
  INNOVATION_COLLABORATOR_LEAVES_TO_OWNER: {
    display_name?: string;
    collaborator_name: string;
    innovation_name: string;
    innovation_url: string;
  };
  INNOVATION_COLLABORATOR_REMOVED_TO_COLLABORATOR: {
    display_name?: string;
    innovator_name: string;
    innovation_name: string;
  };
  INNOVATION_COLLABORATOR_LEAVES_TO_OTHER_COLLABORATORS: {
    display_name?: string;
    collaborator_name: string;
    innovation_name: string;
    innovation_url: string;
  };
  INNOVATION_COLLABORATOR_LEAVES_TO_COLLABORATOR: {
    display_name?: string;
    innovation_name: string;
  };
};<|MERGE_RESOLUTION|>--- conflicted
+++ resolved
@@ -25,12 +25,6 @@
   ST05_SUPPORT_NEW_ASSIGNED_ACCESSOR_TO_NEW_QA: 'f33f5c16-3349-4eb0-b4da-a47806f12838',
   ST06_SUPPORT_NEW_ASSIGNED_ACCESSOR_TO_OLD_QA: 'cdb8e3b2-1f83-4ced-8fcb-3cf801262ae8',
 
-<<<<<<< HEAD
-  // REVIEW in future
-  OS03_INNOVATION_DELAYED_SHARED_SUGGESTION: 'b5845d01-f66e-455c-8f11-6e011394da95',
-  AU04_SUPPORT_KPI_REMINDER: 'e1f0a2bc-3b15-4733-ba89-c0d5c9fec38a',
-  AU05_SUPPORT_KPI_OVERDUE: '5fe24d48-8def-457d-a81f-56750f38c508',
-=======
   // NEEDS ASSESSMENT
   NA01_INNOVATOR_SUBMITS_FOR_NEEDS_ASSESSMENT_TO_INNOVATOR: 'fadfc3e8-d48e-446e-a81d-d573d774b725',
   NA02_INNOVATOR_SUBMITS_FOR_NEEDS_ASSESSMENT_TO_ASSESSMENT: 'a963bf8d-50a4-4637-8ce1-40bd6bb73de2',
@@ -38,7 +32,11 @@
   // NA04_NEEDS_ASSESSMENT_COMPLETE_TO_INNOVATOR: '32a777de-3591-4e96-a2f4-181725f8fe2b',
   // NA06_NEEDS_ASSESSOR_REMOVED: '5845a1b4-3be6-4f27-a562-3275c82e73a5',
   // NA07_NEEDS_ASSESSOR_ASSIGNED: '28d9f470-3357-496d-aad4-28d7a2e0c2ab',
->>>>>>> 3e302763
+
+  // REVIEW in future
+  OS03_INNOVATION_DELAYED_SHARED_SUGGESTION: 'b5845d01-f66e-455c-8f11-6e011394da95',
+  AU04_SUPPORT_KPI_REMINDER: 'e1f0a2bc-3b15-4733-ba89-c0d5c9fec38a',
+  AU05_SUPPORT_KPI_OVERDUE: '5fe24d48-8def-457d-a81f-56750f38c508',
 
   // TO BE REMOVED ?
   ACCOUNT_CREATION_TO_INNOVATOR: '62486954-b235-4aa6-8b8d-960191fc6e69',
@@ -227,26 +225,6 @@
     innovation_name: string;
   };
 
-<<<<<<< HEAD
-  // REVIEW in future
-  OS03_INNOVATION_DELAYED_SHARED_SUGGESTION: {
-    display_name?: string;
-    innovation_name: string;
-    innovation_overview_url: string;
-  };
-
-  AU04_SUPPORT_KPI_REMINDER: {
-    display_name?: string;
-    innovation_name: string;
-    innovation_overview_url: string;
-  };
-
-  AU05_SUPPORT_KPI_OVERDUE: {
-    display_name?: string;
-    innovation_name: string;
-    innovation_overview_url: string;
-  };
-=======
   // NEEDS ASSESSMENT
   NA01_INNOVATOR_SUBMITS_FOR_NEEDS_ASSESSMENT_TO_INNOVATOR: {
     display_name?: string;
@@ -281,7 +259,25 @@
   //   innovation_name: string;
   //   innovation_overview_url: string;
   // };
->>>>>>> 3e302763
+
+  // REVIEW in future
+  OS03_INNOVATION_DELAYED_SHARED_SUGGESTION: {
+    display_name?: string;
+    innovation_name: string;
+    innovation_overview_url: string;
+  };
+
+  AU04_SUPPORT_KPI_REMINDER: {
+    display_name?: string;
+    innovation_name: string;
+    innovation_overview_url: string;
+  };
+
+  AU05_SUPPORT_KPI_OVERDUE: {
+    display_name?: string;
+    innovation_name: string;
+    innovation_overview_url: string;
+  };
 
   // TODO
   ACCOUNT_CREATION_TO_INNOVATOR: {
