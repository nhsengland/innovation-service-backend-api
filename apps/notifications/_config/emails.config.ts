--- conflicted
+++ resolved
@@ -37,22 +37,15 @@
   SS01_SUPPORT_SUMMARY_UPDATE_TO_INNOVATORS: 'a890bf57-5bf8-407a-85cf-934f133cbcf7',
   SS02_SUPPORT_SUMMARY_UPDATE_TO_OTHER_ENGAGING_ACCESSORS: 'a890bf57-5bf8-407a-85cf-934f133cbcf7',
 
-<<<<<<< HEAD
   // AUTOMATIC
   AU01_INNOVATOR_INCOMPLETE_RECORD: '37d20809-05ba-4878-9bbc-49689cc4fe51',
   AU03_INNOVATOR_IDLE_SUPPORT: '53d609ef-30d4-4718-b20b-229924fa1e11',
-=======
+  AU04_SUPPORT_KPI_REMINDER: 'e1f0a2bc-3b15-4733-ba89-c0d5c9fec38a',
+  AU05_SUPPORT_KPI_OVERDUE: '5fe24d48-8def-457d-a81f-56750f38c508',
+
   // ORGANISATION SUGGESTIONS
   OS01_UNITS_SUGGESTION_TO_SUGGESTED_UNITS_QA: '193dac47-da6c-49a0-8db7-ee951cf5d38d',
   OS02_UNITS_SUGGESTION_NOT_SHARED_TO_INNOVATOR: '8c2d13c8-8e1b-4876-9e01-747db83483eb',
-  OS03_INNOVATION_DELAYED_SHARED_SUGGESTION: 'b5845d01-f66e-455c-8f11-6e011394da95',
-
-  // REVIEW in future
->>>>>>> defa52a8
-  AU04_SUPPORT_KPI_REMINDER: 'e1f0a2bc-3b15-4733-ba89-c0d5c9fec38a',
-  AU05_SUPPORT_KPI_OVERDUE: '5fe24d48-8def-457d-a81f-56750f38c508',
-
-  // REVIEW in future
   OS03_INNOVATION_DELAYED_SHARED_SUGGESTION: 'b5845d01-f66e-455c-8f11-6e011394da95',
 
   // TO BE REMOVED ?
@@ -294,7 +287,6 @@
     innovation_overview_url: string;
   };
 
-<<<<<<< HEAD
   AU01_INNOVATOR_INCOMPLETE_RECORD: {
     innovation_record_url: string;
   };
@@ -305,9 +297,6 @@
     how_to_proceed_page_url: string;
   };
 
-=======
-  // REVIEW in future
->>>>>>> defa52a8
   AU04_SUPPORT_KPI_REMINDER: {
     innovation_name: string;
     innovation_overview_url: string;
