--- conflicted
+++ resolved
@@ -117,24 +117,15 @@
     innovationName: string;
   };
 
-<<<<<<< HEAD
   // Automatic
   AU01_INNOVATOR_INCOMPLETE_RECORD: Record<string, never>;
   AU03_INNOVATOR_IDLE_SUPPORT: {
     innovationName: string;
   };
-=======
-  // FUTURE
->>>>>>> defa52a8
   AU04_SUPPORT_KPI_REMINDER: {
     innovationName: string;
   };
   AU05_SUPPORT_KPI_OVERDUE: {
-    innovationName: string;
-  };
-
-  // FUTURE
-  OS03_INNOVATION_DELAYED_SHARED_SUGGESTION: {
     innovationName: string;
   };
 
