import type { InnovationTaskStatusEnum } from '@notifications/shared/enums';

export type InAppTemplatesType = {
  // Tasks
  TA01_TASK_CREATION_TO_INNOVATOR: {
    innovationName: string;
    unitName: string;
    taskId: string;
  };
  TA02_TASK_RESPONDED_TO_OTHER_INNOVATORS: {
    innovationName: string;
    status: InnovationTaskStatusEnum;
    requestUserName: string;
    threadId: string;
    messageId: string;
  };
  TA03_TASK_DONE_TO_ACCESSOR_OR_ASSESSMENT: {
    innovationName: string;
    requestUserName: string;
    threadId: string;
    messageId: string;
  };
  TA04_TASK_DECLINED_TO_ACCESSOR_OR_ASSESSMENT: {
    innovationName: string;
    requestUserName: string;
    threadId: string;
    messageId: string;
  };
  TA05_TASK_CANCELLED_TO_INNOVATOR: {
    innovationName: string;
    requestUserName: string;
    unitName: string;
    threadId: string;
    messageId: string;
  };
  TA06_TASK_REOPEN_TO_INNOVATOR: {
    innovationName: string;
    requestUserName: string;
    unitName: string;
    threadId: string;
    messageId: string;
  };
  // Documents
  DC01_UPLOADED_DOCUMENT_TO_INNOVATOR: {
    unitName: string;
    fileId: string;
  };
  // Messages
  ME01_THREAD_CREATION: {
    senderDisplayInformation: string;
    innovationName: string;
    threadId: string;
    messageId: string;
  };
  ME02_THREAD_ADD_FOLLOWERS: {
    senderDisplayInformation: string;
    innovationName: string;
    threadId: string;
  };
  ME03_THREAD_MESSAGE_CREATION: {
    senderDisplayInformation: string;
    innovationName: string;
    threadId: string;
    messageId: string;
  };
  // Supports
  ST01_SUPPORT_STATUS_TO_ENGAGING: {
    unitName: string;
    innovationName: string;
    threadId: string;
  };
  ST02_SUPPORT_STATUS_TO_OTHER: {
    unitId: string;
    unitName: string;
    innovationName: string;
    status: string;
  };
  ST03_SUPPORT_STATUS_TO_WAITING: {
    unitId: string;
    unitName: string;
    innovationName: string;
    status: string;
  };
  ST04_SUPPORT_NEW_ASSIGNED_ACCESSORS_TO_INNOVATOR: {
    unitName: string;
    innovationName: string;
    threadId: string;
  };
  ST05_SUPPORT_NEW_ASSIGNED_ACCESSOR_TO_NEW_QA: {
    innovationName: string;
  };
  ST06_SUPPORT_NEW_ASSIGNED_ACCESSOR_TO_OLD_QA: {
    innovationName: string;
  };
  ST07_SUPPORT_STATUS_CHANGE_REQUEST: {
    accessorName: string;
    innovationName: string;
    proposedStatus: string;
  };
  // Needs assessment
  NA01_INNOVATOR_SUBMITS_FOR_NEEDS_ASSESSMENT_TO_INNOVATOR: {
    innovationName: string;
    needsAssessment: 'assessment' | 'reassessment';
  };
  NA02_INNOVATOR_SUBMITS_FOR_NEEDS_ASSESSMENT_TO_ASSESSMENT: {
    innovationName: string;
    needsAssessment: 'assessment' | 'reassessment';
  };
  NA03_NEEDS_ASSESSMENT_STARTED_TO_INNOVATOR: {
    innovationName: string;
    messageId: string;
    threadId: string;
  };
  NA04_NEEDS_ASSESSMENT_COMPLETE_TO_INNOVATOR: {
    innovationName: string;
    assessmentId: string;
  };
  NA06_NEEDS_ASSESSOR_REMOVED: {
    innovationName: string;
  };
  NA07_NEEDS_ASSESSOR_ASSIGNED: {
    innovationName: string;
  };

  // Automatic
  AU01_INNOVATOR_INCOMPLETE_RECORD: Record<string, never>;
  AU02_ACCESSOR_IDLE_ENGAGING_SUPPORT: {
    innovationName: string;
    supportId: string;
  };
  AU03_INNOVATOR_IDLE_SUPPORT: {
    innovationName: string;
  };
  AU04_SUPPORT_KPI_REMINDER: {
    innovationName: string;
  };
  AU05_SUPPORT_KPI_OVERDUE: {
    innovationName: string;
  };
  AU06_ACCESSOR_IDLE_WAITING: {
    innovationName: string;
    supportId: string; // really not required atm
  };
  // Automatic / Transfer
  AU08_TRANSFER_ONE_WEEK_REMINDER_EXISTING_USER: {
    innovationName: string;
  };
  AU09_TRANSFER_EXPIRED: {
    innovationName: string;
  };

  // Support Summary
  SS01_SUPPORT_SUMMARY_UPDATE_TO_INNOVATORS: {
    innovationName: string;
    unitName: string;
    unitId: string;
  };
  SS02_SUPPORT_SUMMARY_UPDATE_TO_OTHER_ENGAGING_ACCESSORS: {
    innovationName: string;
    unitName: string;
    unitId: string;
  };

  // Organisation Suggestions
  OS01_UNITS_SUGGESTION_TO_SUGGESTED_UNITS_QA: {
    innovationName: string;
    senderDisplayInformation: string;
  };
  OS02_UNITS_SUGGESTION_NOT_SHARED_TO_INNOVATOR: Record<string, never>;
  OS03_INNOVATION_DELAYED_SHARED_SUGGESTION: {
    innovationName: string;
  };

  // Innovation (management?)
  RE01_EXPORT_REQUEST_SUBMITTED: {
    unitName: string;
    innovationName: string;
    exportRequestId: string;
  };
  RE02_EXPORT_REQUEST_APPROVED: {
    innovationName: string;
    exportRequestId: string;
  };
  RE03_EXPORT_REQUEST_REJECTED: {
    innovationName: string;
    exportRequestId: string;
  };
  WI01_INNOVATION_WITHDRAWN: {
    innovationName: string;
  };
  SH01_INNOVATION_STOPPED_SHARED_TO_ASSIGNED_USERS: {
    innovationName: string;
  };
  SH03_INNOVATION_STOPPED_SHARED_TO_SELF: {
    innovationName: string;
  };
  DA01_OWNER_DELETED_ACCOUNT_WITH_PENDING_TRANSFER_TO_COLLABORATOR: {
    innovationName: string;
  };
<<<<<<< HEAD
  MC01_COLLABORATOR_INVITE_EXISTING_USER: {
    requestUserName: string;
    innovationName: string;
  };
  MC02_COLLABORATOR_INVITE_NEW_USER: Record<string, never>;
=======
  // Innovation Management / Transfer
  TO02_TRANSFER_OWNERSHIP_EXISTING_USER: {
    innovationName: string;
    transferId: string;
  };
  TO06_TRANSFER_OWNERSHIP_ACCEPTS_PREVIOUS_OWNER: {
    innovationName: string;
    newInnovationOwner: string;
  };
  TO07_TRANSFER_OWNERSHIP_ACCEPTS_ASSIGNED_ACCESSORS: {
    oldInnovationOwnerName: string;
    innovationName: string;
    newInnovationOwnerName: string;
  };
  TO08_TRANSFER_OWNERSHIP_DECLINES_PREVIOUS_OWNER: {
    innovationName: string;
  };
  TO09_TRANSFER_OWNERSHIP_CANCELED_NEW_OWNER: {
    innovationName: string;
    innovationOwner: string;
  };
>>>>>>> 425e5dda

  // Admin
  AP02_INNOVATOR_LOCKED_TO_ASSIGNED_USERS: {
    innovationName: string;
  };
  AP07_UNIT_INACTIVATED_TO_ENGAGING_INNOVATIONS: {
    unitName: string;
    innovationName: string;
  };
};<|MERGE_RESOLUTION|>--- conflicted
+++ resolved
@@ -197,13 +197,11 @@
   DA01_OWNER_DELETED_ACCOUNT_WITH_PENDING_TRANSFER_TO_COLLABORATOR: {
     innovationName: string;
   };
-<<<<<<< HEAD
   MC01_COLLABORATOR_INVITE_EXISTING_USER: {
     requestUserName: string;
     innovationName: string;
   };
   MC02_COLLABORATOR_INVITE_NEW_USER: Record<string, never>;
-=======
   // Innovation Management / Transfer
   TO02_TRANSFER_OWNERSHIP_EXISTING_USER: {
     innovationName: string;
@@ -225,7 +223,6 @@
     innovationName: string;
     innovationOwner: string;
   };
->>>>>>> 425e5dda
 
   // Admin
   AP02_INNOVATOR_LOCKED_TO_ASSIGNED_USERS: {
