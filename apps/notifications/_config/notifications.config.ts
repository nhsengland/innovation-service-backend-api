--- conflicted
+++ resolved
@@ -118,7 +118,6 @@
     }).required()
   },
 
-<<<<<<< HEAD
   // Assessment
   [NotifierTypeEnum.NEEDS_ASSESSMENT_STARTED]: {
     handler: NeedsAssessmentStartedHandler,
@@ -150,14 +149,15 @@
       newAssessor: Joi.object({
         id: Joi.string().guid().required()
       }).required()
-=======
+    }).required()
+  },
+
   // Support Summary
   [NotifierTypeEnum.SUPPORT_SUMMARY_UPDATE]: {
     handler: SupportSummaryUpdateHandler,
     joiDefinition: Joi.object<NotifierTemplatesType[NotifierTypeEnum.SUPPORT_SUMMARY_UPDATE]>({
       innovationId: Joi.string().guid().required(),
       supportId: Joi.string().guid().required()
->>>>>>> 0d314f6c
     }).required()
   },
 
