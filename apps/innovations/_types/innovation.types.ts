--- conflicted
+++ resolved
@@ -30,13 +30,9 @@
 
 export type InnovationAssessmentType = {
   id: string;
-<<<<<<< HEAD
-  reassessment?: ReassessmentType;
-=======
-  reassessment?: { updatedInnovationRecord: CurrentCatalogTypes.catalogYesNo; description: string } & {
+  reassessment?: ReassessmentType & {
     previousAssessmentId: string;
   };
->>>>>>> a4803f6c
   summary: null | string;
   description: null | string;
   finishedAt: null | Date;
