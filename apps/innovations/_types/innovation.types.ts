import { TEXTAREA_LENGTH_LIMIT } from '@innovations/shared/constants';
import type {
  InnovationExportRequestStatusEnum,
  InnovationFileContextTypeEnum,
  InnovationSectionStatusEnum,
  InnovationSupportStatusEnum,
  InnovationTaskStatusEnum,
  MaturityLevelCatalogueType,
  YesPartiallyNoCatalogueType
} from '@innovations/shared/enums';
import type { CurrentCatalogTypes } from '@innovations/shared/schemas/innovation-record';
import type { OrganisationWithUnitsType } from '@innovations/shared/types';
import Joi from 'joi';

export interface InnovationSectionModel {
  id: string | null;
  section: CurrentCatalogTypes.InnovationSections | null;
  status: InnovationSectionStatusEnum | null;
  taskStatus: InnovationTaskStatusEnum | null;
  updatedAt: Date | null;
  submittedAt: Date | null;
}

export type ReassessmentType =
  // | {
  //     updatedInnovationRecord: CurrentCatalogTypes.catalogYesNo;
  //     description: string;
  //   }
  // | { description: string }
  // |
  {
    reassessmentReason: string[];
    otherReassessmentReason?: string;
    description: string;
    whatSupportDoYouNeed: string;
  };

export type InnovationAssessmentType = {
  id: string;
<<<<<<< HEAD
  reassessment?: ReassessmentType & {
    previousAssessmentId: string;
    sectionsUpdatedSinceLastAssessment: string[];
    createdAt: Date;
=======
  majorVersion: number;
  minorVersion: number;
  previousAssessment?: {
    id: string;
    majorVersion: number;
    minorVersion: number;
>>>>>>> ec88a7da
  };
  reassessment?: ReassessmentType & { sectionsUpdatedSinceLastAssessment: string[] };
  summary: null | string;
  description: null | string;
  startedAt: null | Date;
  finishedAt: null | Date;
  assignTo?: { id: string; name: string };
  maturityLevel: null | MaturityLevelCatalogueType;
  maturityLevelComment: null | string;
  hasRegulatoryApprovals: null | YesPartiallyNoCatalogueType;
  hasRegulatoryApprovalsComment: null | string;
  hasEvidence: null | YesPartiallyNoCatalogueType;
  hasEvidenceComment: null | string;
  hasValidation: null | YesPartiallyNoCatalogueType;
  hasValidationComment: null | string;
  hasProposition: null | YesPartiallyNoCatalogueType;
  hasPropositionComment: null | string;
  hasCompetitionKnowledge: null | YesPartiallyNoCatalogueType;
  hasCompetitionKnowledgeComment: null | string;
  hasImplementationPlan: null | YesPartiallyNoCatalogueType;
  hasImplementationPlanComment: null | string;
  hasScaleResource: null | YesPartiallyNoCatalogueType;
  hasScaleResourceComment: null | string;
  suggestedOrganisations: OrganisationWithUnitsType[];
  updatedAt: null | Date;
  updatedBy: { id: string; name: string };
  isLatest: boolean;
};

export type ThreadListModel = {
  count: number;
  threads: {
    id: string;
    subject: string;
    messageCount: number;
    createdAt: Date;
    isNew: boolean;
    lastMessage: {
      id: string;
      createdAt: Date;
      createdBy: {
        id: string;
        name: string;
        organisationUnit: null | { id: string; name: string; acronym: string };
      };
    };
  }[];
};

export type LastSupportStatusType = {
  statusChangedAt: Date;
  currentStatus: InnovationSupportStatusEnum;
  organisation: { id: string; name: string; acronym: string };
  organisationUnit: { id: string; name: string; acronym: string };
};

export type InnovationExportRequestItemType = {
  id: string;
  status: InnovationExportRequestStatusEnum;
  isExportable: boolean;
  requestReason: string;
  rejectReason?: null | string;
  expiresAt?: Date; // Returned only when "opened".
  organisation: {
    id: string;
    name: string;
    acronym: null | string;
    organisationUnit: { id: string; name: string; acronym: null | string };
  };
  createdAt: Date;
  createdBy: {
    id: string;
    name: string;
  };
  updatedAt: Date;
};

export type InnovationExportRequestListType = InnovationExportRequestItemType[];

export type InnovationExportSectionAnswerType = {
  label: string;
  value: string;
};

export type InnovationExportSectionItemType = {
  section: string;
  status: InnovationSectionStatusEnum | 'UNKNOWN';
  answers: InnovationExportSectionAnswerType[];
};

export type InnovationAllSectionsType = {
  title: string;
  sections: InnovationExportSectionItemType[];
}[];

export type InnovationUnitSuggestionsType = {
  suggestionId: string;
  suggestorUnit: string;
  thread: {
    id: string;
    message: string;
  };
}[];

export type InnovationSuggestionsType = {
  accessors: InnovationSuggestionAccessor[];
  assessment: {
    suggestedOrganisations: {
      id: string;
      name: string;
      acronym: string | null;
      organisationUnits: {
        id: string;
        name: string;
        acronym: string | null;
      }[];
    }[];
  };
};

export type InnovationSuggestionAccessor = {
  organisation: {
    id: string;
    name: string;
    acronym: string | null;
  };
  suggestedOrganisations: {
    id: string;
    name: string;
    acronym: string | null;
    organisationUnits: {
      id: string;
      name: string;
      acronym: string | null;
    }[];
  }[];
};

export type InnovationFileType = {
  name: string;
  description?: string;
  file: {
    id: string;
    name: string;
    size: number;
    extension: string;
  };
};

export type InnovationFileTypeWithContext = InnovationFileType & {
  context: { id: string; type: InnovationFileContextTypeEnum };
};

export const InnovationFileSchema = Joi.object<InnovationFileType>({
  name: Joi.string().max(100).required(),
  description: Joi.string().max(TEXTAREA_LENGTH_LIMIT.s).optional(),
  file: Joi.object({
    id: Joi.string().max(100).required(),
    name: Joi.string().max(100).required(),
    size: Joi.number().required(),
    extension: Joi.string().max(4).required()
  }).required()
});

export type InnovationFileOutputType = {
  name: string;
  size?: number;
  extension: string;
  url: string;
};

export type InnovationFileOutputContextType =
  | {
      id: string;
      type:
        | InnovationFileContextTypeEnum.INNOVATION
        | InnovationFileContextTypeEnum.INNOVATION_SECTION
        | InnovationFileContextTypeEnum.INNOVATION_PROGRESS_UPDATE;
    }
  | {
      id: string;
      type: InnovationFileContextTypeEnum.INNOVATION_EVIDENCE;
      name: string;
    }
  | {
      id: string;
      type: InnovationFileContextTypeEnum.INNOVATION_MESSAGE;
      name: string;
      threadId: string;
    };<|MERGE_RESOLUTION|>--- conflicted
+++ resolved
@@ -37,21 +37,14 @@
 
 export type InnovationAssessmentType = {
   id: string;
-<<<<<<< HEAD
-  reassessment?: ReassessmentType & {
-    previousAssessmentId: string;
-    sectionsUpdatedSinceLastAssessment: string[];
-    createdAt: Date;
-=======
   majorVersion: number;
   minorVersion: number;
   previousAssessment?: {
     id: string;
     majorVersion: number;
     minorVersion: number;
->>>>>>> ec88a7da
-  };
-  reassessment?: ReassessmentType & { sectionsUpdatedSinceLastAssessment: string[] };
+  };
+  reassessment?: ReassessmentType & { sectionsUpdatedSinceLastAssessment: string[]; createdAt: Date };
   summary: null | string;
   description: null | string;
   startedAt: null | Date;
