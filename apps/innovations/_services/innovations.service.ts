--- conflicted
+++ resolved
@@ -728,21 +728,9 @@
   //   }
   // }
 
-<<<<<<< HEAD
-  async createInnovationRecordExportRequest(requestUser: { id: string }, organisationUnitId: string, innovationId: string, data: { requestReason: string }): Promise<{ id: string; }> {
+  async createInnovationRecordExportRequest(requestUser: { id: string, identityId: string, type: UserTypeEnum}, organisationUnitId: string, innovationId: string, data: { requestReason: string }): Promise<{ id: string; }> {
 
     // TODO: Integrate this in the authorization service.
-=======
-  async createInnovationRecordExportRequest(requestUser: DomainUserInfoType, innovationId: string, data: { requestReason: string }): Promise<{ id: string; }> {
-
-    // TODO: This will, most likely, be refactored to be a mandatory property of the requestUser object.
-    const organisationUnitId = requestUser.organisations.find(_ => true)?.organisationUnits.find(_ => true)?.id;
-
-    if (!organisationUnitId) {
-      throw new UnprocessableEntityError(OrganisationErrorsEnum.ORGANISATION_UNIT_NOT_FOUND);
-    }
-
->>>>>>> d4ca77aa
     const unitPendingAndApprovedRequests = await this.sqlConnection.createQueryBuilder(InnovationExportRequestEntity, 'request')
       .where('request.innovation_id = :innovationId', { innovationId })
       .andWhere('request.organisation_unit_id = :organisationUnitId', { organisationUnitId })
