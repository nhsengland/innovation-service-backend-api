--- conflicted
+++ resolved
@@ -119,6 +119,7 @@
   assignedToMe?: boolean;
   careSettings?: CurrentCatalogTypes.catalogCareSettings[];
   categories?: CurrentCatalogTypes.catalogCategory[];
+  dateFilters?: { field: DateFilterFieldsType; startDate?: Date; endDate?: Date }[];
   diseasesAndConditions: string[];
   engagingOrganisations?: string[];
   groupedStatuses: InnovationGroupedStatusEnum[];
@@ -128,11 +129,6 @@
   search?: string;
   suggestedOnly?: boolean;
   supportStatuses?: InnovationSupportStatusEnum[];
-<<<<<<< HEAD
-=======
-  diseasesAndConditions?: string[];
-  dateFilters?: { field: DateFilterFieldsType; startDate?: Date; endDate?: Date }[];
->>>>>>> 94fc7de2
 };
 
 // Join types are the ones with nested selectable objects
@@ -1089,6 +1085,7 @@
     assignedToMe: this.addAssignedToMeFilter.bind(this),
     careSettings: this.addJsonArrayInFilter('careSettings').bind(this),
     categories: this.addJsonArrayInFilter('categories').bind(this),
+    dateFilters: this.addDateFilters.bind(this),
     diseasesAndConditions: this.addJsonArrayInFilter('diseasesAndConditions').bind(this),
     engagingOrganisations: this.addJsonArrayInFilter('engagingOrganisations', {
       fieldSelector: '$.organisationId'
@@ -1099,13 +1096,7 @@
     locations: this.addLocationFilter.bind(this),
     search: this.addSearchFilter.bind(this),
     suggestedOnly: this.addSuggestedOnlyFilter.bind(this),
-<<<<<<< HEAD
     supportStatuses: this.addSupportFilter.bind(this)
-=======
-    supportStatuses: this.addSupportFilter.bind(this),
-    diseasesAndConditions: this.addJsonArrayInFilter('diseasesAndConditions').bind(this),
-    dateFilters: this.addDateFilters.bind(this)
->>>>>>> 94fc7de2
   };
 
   /**
