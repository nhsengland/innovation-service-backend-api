--- conflicted
+++ resolved
@@ -38,11 +38,7 @@
 
 import type { PaginationQueryParamsType } from '@innovations/shared/helpers';
 import SHARED_SYMBOLS from '@innovations/shared/services/symbols';
-<<<<<<< HEAD
-import type { InnovationFileOutputType, InnovationFileType } from '../_types/innovation.types';
-=======
-import type { InnovationFileDocumentType } from '../_types/innovation.types';
->>>>>>> 75427a9a
+import type { InnovationFileType } from '../_types/innovation.types';
 import { BaseService } from './base.service';
 import type { InnovationFileService } from './innovation-file.service';
 import SYMBOLS from './symbols';
@@ -541,11 +537,7 @@
     messages: {
       id: string;
       message: string;
-<<<<<<< HEAD
-      file?: InnovationFileOutputType;
-=======
       file?: { id: string; name: string; url: string };
->>>>>>> 75427a9a
       createdAt: Date;
       isNew: boolean;
       isEditable: boolean;
@@ -641,7 +633,7 @@
     const messageIds = messages.map(m => m.id);
     const files = await em
       .createQueryBuilder(InnovationFileEntity, 'file')
-      .select(['file.name', 'file.extension', 'file.filesize', 'file.storageId', 'file.filename', 'file.contextId'])
+      .select(['file.id', 'file.name', 'file.storageId', 'file.filename', 'file.contextId'])
       .where('file.contextId IN(:...messageIds)', { messageIds })
       .andWhere('file.contextType = :contextType', { contextType: InnovationFileContextTypeEnum.INNOVATION_MESSAGE })
       .getMany();
@@ -659,11 +651,6 @@
           file: {
             id: file.id,
             name: file.name,
-<<<<<<< HEAD
-            extension: file.extension,
-            size: file.filesize ?? undefined,
-=======
->>>>>>> 75427a9a
             url: this.fileStorageService.getDownloadUrl(file.storageId, file.filename)
           }
         }),
