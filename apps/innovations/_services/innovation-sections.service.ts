import { inject, injectable } from 'inversify';

import {
  InnovationDocumentEntity,
  InnovationEntity,
  InnovationSectionEntity,
  InnovationTaskEntity,
  UserEntity,
  InnovationDocumentDraftEntity
} from '@innovations/shared/entities';
import {
  ActivityEnum,
  InnovationFileContextTypeEnum,
  InnovationSectionStatusEnum,
  InnovationStatusEnum,
  InnovationTaskStatusEnum,
  ServiceRoleEnum,
  UserStatusEnum
} from '@innovations/shared/enums';
import { ConflictError, InnovationErrorsEnum, InternalServerError, NotFoundError } from '@innovations/shared/errors';
import type { DomainService, IdentityProviderService } from '@innovations/shared/services';

import { BaseService } from './base.service';

import { NotImplementedError } from '@innovations/shared/errors/errors.config';
import { TranslationHelper } from '@innovations/shared/helpers';
import type { DocumentType, DocumentTypeFromVersion } from '@innovations/shared/schemas/innovation-record';
import {
  CurrentCatalogTypes,
  CurrentDocumentConfig,
  CurrentDocumentType,
  CurrentEvidenceType
} from '@innovations/shared/schemas/innovation-record';
import SHARED_SYMBOLS from '@innovations/shared/services/symbols';
import {
  isAccessorDomainContextType,
  isAssessmentDomainContextType,
  type DomainContextType
} from '@innovations/shared/types';
import { randomUUID } from 'crypto';
import type { EntityManager } from 'typeorm';
import type { InnovationFileService } from './innovation-file.service';
import SYMBOLS from './symbols';

type SectionInfoType = {
  section: CurrentCatalogTypes.InnovationSections;
  status: InnovationSectionStatusEnum;
  submittedAt?: Date;
  submittedBy?: { name: string; displayTag: string };
  openTasksCount: number;
};

@injectable()
export class InnovationSectionsService extends BaseService {
  constructor(
    @inject(SHARED_SYMBOLS.DomainService) private domainService: DomainService,
    @inject(SHARED_SYMBOLS.IdentityProviderService) private identityService: IdentityProviderService,
    @inject(SYMBOLS.InnovationFileService) private innovationFileService: InnovationFileService
  ) {
    super();
  }

  async getInnovationSectionsList(
    domainContext: DomainContextType,
    innovationId: string,
    entityManager?: EntityManager
  ): Promise<
    {
      id: null | string;
      section: CurrentCatalogTypes.InnovationSections;
      status: InnovationSectionStatusEnum;
      submittedAt: null | Date;
      submittedBy: null | {
        name: string;
        isOwner?: boolean;
      };
      openTasksCount: number;
    }[]
  > {
    const connection = entityManager ?? this.sqlConnection.manager;

    const innovation = await connection
      .createQueryBuilder(InnovationEntity, 'innovation')
      .select([
        'innovation.id',
        'owner.id',
        'sections.id',
        'sections.section',
        'sections.status',
        'sections.submittedAt',
        'submittedBy.id',
        'submittedBy.identityId',
        'submittedBy.status'
      ])
      .leftJoin('innovation.owner', 'owner')
      .innerJoin('innovation.sections', 'sections')
      .leftJoin('sections.submittedBy', 'submittedBy')
      .where('innovation.id = :innovationId', { innovationId })
      .getOne();
    if (!innovation) {
      throw new NotFoundError(InnovationErrorsEnum.INNOVATION_NOT_FOUND);
    }

    const sections = innovation.sections;

    let openTasks: { section: string; tasksCount: number }[] = [];

    if (sections.length > 0 && domainContext.currentRole.role === ServiceRoleEnum.INNOVATOR) {
      const query = connection
        .createQueryBuilder(InnovationTaskEntity, 'tasks')
        .select('sections.section', 'section')
        .addSelect('COUNT(tasks.id)', 'tasksCount')
        .innerJoin('tasks.innovationSection', 'sections')
        .where('sections.innovation_id = :innovationId', { innovationId })
        .andWhere(`sections.id IN (:...sectionIds)`, {
          sectionIds: sections.map(item => item.id)
        })
        .andWhere('tasks.status = :taskStatus', { taskStatus: InnovationTaskStatusEnum.OPEN })
        .groupBy('sections.section');

      openTasks = await query.getRawMany();
    }

    const innovators = sections
      .filter(s => s.submittedBy && s.submittedBy.status !== UserStatusEnum.DELETED)
      .map(s => s.submittedBy?.identityId)
      .filter((u): u is string => !!u);
    const innovatorNames = await this.identityService.getUsersMap(innovators);

    return CurrentCatalogTypes.InnovationSections.map(sectionKey => {
      const section = sections.find(item => item.section === sectionKey);

      if (section) {
        const openTasksCount = openTasks.find(item => item.section === sectionKey)?.tasksCount ?? 0;

        const submittedByName = section.submittedBy && innovatorNames.get(section.submittedBy.identityId)?.displayName;

        return {
          id: section.id,
          section: section.section,
          status: section.status,
          submittedAt: section.submittedAt,
          submittedBy: section.submittedBy
            ? {
                name: submittedByName ?? 'unknown user',
                ...(submittedByName && {
                  isOwner: section.submittedBy.id === innovation.owner?.id
                })
              }
            : null,
          openTasksCount: openTasksCount
        };
      } else {
        return {
          id: null,
          section: sectionKey,
          status: InnovationSectionStatusEnum.NOT_STARTED,
          submittedAt: null,
          submittedBy: null,
          openTasksCount: 0
        };
      }
    });
  }

  /**
   * This method could be revised, to use the getSectionsInfoMap (return + data)
   * Change taskIds array, return only a counter that comes from getSectionsInfoMap
   * Create a statistics counter that returns the taskIds ordered for FE to use (only being used on task-details)
   */
  async getInnovationSectionInfo(
    domainContext: DomainContextType,
    innovationId: string,
    sectionKey: CurrentCatalogTypes.InnovationSections,
    filters: { fields?: 'tasks'[] },
    entityManager?: EntityManager
  ): Promise<{
    id: null | string;
    section: CurrentCatalogTypes.InnovationSections;
    status: InnovationSectionStatusEnum;
    submittedAt: null | Date;
    submittedBy: null | { name: string; displayTag: string };
    data: null | { [key: string]: any };
    tasksIds?: string[];
  }> {
    const connection = entityManager ?? this.sqlConnection.manager;

    const sectionExists = CurrentCatalogTypes.InnovationSections.find(item => item === sectionKey);
    if (!sectionExists) {
      throw new InternalServerError(InnovationErrorsEnum.INNOVATION_SECTIONS_CONFIG_UNAVAILABLE);
    }

    const innovation = await connection
      .createQueryBuilder(InnovationEntity, 'innovation')
      .leftJoinAndSelect('innovation.owner', 'owner')
      .leftJoinAndSelect('innovation.document', 'document')
      .where('innovation.id = :innovationId', { innovationId })
      .getOne();

    if (!innovation) {
      throw new NotFoundError(InnovationErrorsEnum.INNOVATION_NOT_FOUND);
    }

    const document = innovation.document.document;
    if (document.version !== CurrentDocumentConfig.version) {
      // Currently we only support the latest document version.
      // Supporting multiple versions will require selecting the correct sections and fields depending on the version
      throw new NotImplementedError(InnovationErrorsEnum.INNOVATION_DOCUMENT_VERSION_NOT_SUPPORTED);
    }

    const dbSection = await connection
      .createQueryBuilder(InnovationSectionEntity, 'section')
      .select([
        'section.id',
        'section.section',
        'section.status',
        'section.submittedAt',
        'submittedBy.id',
        'submittedBy.identityId',
        'submittedBy.status'
      ])
      .leftJoin('section.submittedBy', 'submittedBy')
      .where('section.innovation_id = :innovationId', { innovationId })
      .andWhere('section.section = :sectionKey', { sectionKey })
      .getOne();

    let tasks: null | InnovationTaskEntity[] = null;
    if (filters.fields?.includes('tasks')) {
      const tasksQuery = connection
        .createQueryBuilder(InnovationTaskEntity, 'tasks')
        .where('tasks.innovation_section_id = :sectionId', { sectionId: dbSection?.id })
        .andWhere('tasks.status = :requestedStatus', { requestedStatus: InnovationTaskStatusEnum.OPEN });

      tasks = await tasksQuery.orderBy('tasks.updated_at', 'DESC').getMany();
    }

    let submittedBy: null | string;
    // Avoid throwing an error if the user is not found.
    try {
      submittedBy =
        dbSection?.submittedBy && dbSection.submittedBy.status !== UserStatusEnum.DELETED
          ? (await this.identityService.getUserInfo(dbSection.submittedBy.identityId)).displayName
          : null;
    } catch (e) {
      submittedBy = null;
    }

    // Business Rule A/QA/NAs can only see submitted sections
    const sectionHidden =
      (isAccessorDomainContextType(domainContext) || isAssessmentDomainContextType(domainContext)) &&
      dbSection?.status !== InnovationSectionStatusEnum.SUBMITTED;
    const sectionData = sectionHidden ? {} : this.getSectionData(document, sectionKey);

    return {
      id: dbSection?.id || null,
      section: sectionKey,
      status: dbSection?.status || InnovationSectionStatusEnum.NOT_STARTED,
      submittedAt: dbSection?.submittedAt || null,
      submittedBy: dbSection?.submittedBy
        ? {
            name: submittedBy ?? 'unknown user',
            displayTag: this.domainService.users.getDisplayTag(ServiceRoleEnum.INNOVATOR, {
              isOwner:
                innovation.owner && dbSection.submittedBy ? innovation.owner.id === dbSection.submittedBy.id : undefined
            })
          }
        : null,
      data: sectionData,
      ...(filters.fields?.includes('tasks') && tasks ? { tasksIds: tasks?.map(task => task.id) } : {})
    };
  }

  async updateInnovationSectionInfo(
    domainContext: DomainContextType,
    innovationId: string,
    sectionKey: CurrentCatalogTypes.InnovationSections,
    dataToUpdate: { [key: string]: any },
    entityManager?: EntityManager
  ): Promise<{ id: string | undefined }> {
    const connection = entityManager ?? this.sqlConnection.manager;

    const sectionExists = CurrentCatalogTypes.InnovationSections.find(item => item === sectionKey);
    if (!sectionExists) {
      throw new InternalServerError(InnovationErrorsEnum.INNOVATION_SECTIONS_CONFIG_UNAVAILABLE);
    }

    const innovation = await connection
      .createQueryBuilder(InnovationEntity, 'innovation')
      .where('innovation.id = :innovationId', { innovationId })
      .getOne();

    if (!innovation) {
      throw new NotFoundError(InnovationErrorsEnum.INNOVATION_NOT_FOUND);
    }

    // We always have at most one section per sectionKey, so we can just get the first one.
    let section = await connection
      .createQueryBuilder(InnovationSectionEntity, 'section')
      .where('section.innovation_id = :innovationId', { innovationId })
      .andWhere('section.section = :sectionKey', { sectionKey })
      .getOne();

    // Verify if activity log should be created, based on the current section.status.
    // BUSINESS RULE: Don't log section updates before innovation submission, only after.
    const shouldAddActivityLog =
      innovation.status != InnovationStatusEnum.CREATED &&
      !!section &&
      section.status != InnovationSectionStatusEnum.DRAFT;

    // Use the same updatedAt for all entities to ease joins with historyTable
    const updatedAt = new Date();

    if (!section) {
      // Section don't exist yet, let's create it.
      section = InnovationSectionEntity.new({
        innovation,
        section: sectionKey,
        status: InnovationSectionStatusEnum.DRAFT,

        createdBy: domainContext.id,
        updatedAt: updatedAt,
        updatedBy: domainContext.id
      });
    } else {
      section.updatedBy = domainContext.id;
      section.updatedAt = updatedAt;
      section.status = InnovationSectionStatusEnum.DRAFT;
    }

<<<<<<< HEAD
=======
    let updateInnovation = false;
    if (sectionKey === 'INNOVATION_DESCRIPTION') {
      (['name', 'description', 'countryName', 'postcode', 'mainCategory', 'otherCategoryDescription'] as const).forEach(
        key => {
          if (dataToUpdate[key] !== undefined) {
            innovation[key] = dataToUpdate[key];
            updateInnovation = true;
          }
          // If postcode exists it is set after countryName
          if (key === 'countryName') {
            innovation.postcode = null;
          }
        }
      );

      // TODO: Update the document submitted with name, and handler other fields like description
    }

>>>>>>> e7fe5af9
    const sectionToBeSaved = section;

    return connection.transaction(async transaction => {
      // Special case to clear evidences (dataToUpdate type is correct since it was previously validated by joi)
      if (
        sectionKey === 'EVIDENCE_OF_EFFECTIVENESS' &&
        (dataToUpdate as CurrentDocumentType['EVIDENCE_OF_EFFECTIVENESS']).hasEvidence !== 'YES'
      ) {
        await transaction.query(
          `UPDATE innovation_document_draft
          SET document = JSON_MODIFY(JSON_MODIFY(document, '$.evidences', NULL), @0, JSON_QUERY(@1)), updated_by=@2, updated_at=@3 WHERE id = @4`,
          [`$.${sectionKey}`, JSON.stringify(dataToUpdate), domainContext.id, updatedAt, innovation.id]
        );

        // Delete files related with evidences for this innovation
        await this.innovationFileService.deleteFiles(
          domainContext,
          innovationId,
          { contextType: InnovationFileContextTypeEnum.INNOVATION_EVIDENCE },
          transaction
        );
      } else {
        await this.updateDocumentSectionInfo(
          innovation.id,
          sectionKey,
          { dataToUpdate, updatedBy: domainContext.id, updatedAt },
          transaction
<<<<<<< HEAD
        );
      }

      // Make sure to keep name up-to-date accross the innovation
      if (sectionKey === 'INNOVATION_DESCRIPTION' && innovation.name !== dataToUpdate['name']) {
        // Make sure the latest submitted version contains this change as-well
        await transaction.query(
          `UPDATE innovation_document
           SET document = JSON_MODIFY(document, @0, @1), updated_by=@2, updated_at=@3, is_snapshot=0, description=NULL WHERE id = @4`,
          [`$.${sectionKey}.name`, dataToUpdate['name'], domainContext.id, updatedAt, innovationId]
=======
>>>>>>> e7fe5af9
        );

        await transaction.save(InnovationEntity, {
          id: innovation.id,
<<<<<<< HEAD
          name: dataToUpdate['name'],
=======
          // TODO: Make sure that we really want to keep name and description up-to-date
          name: innovation.name,
          description: innovation.description,
          countryName: innovation.countryName,
          postcode: innovation.postcode,
          mainCategory: innovation.mainCategory,
          otherCategoryDescription: innovation.mainCategory === 'OTHER' ? innovation.otherCategoryDescription : null,
>>>>>>> e7fe5af9
          updatedBy: innovation.updatedBy,
          updatedAt: updatedAt
        });
      }

      sectionToBeSaved.updatedAt = updatedAt;
      sectionToBeSaved.updatedAt = updatedAt;
      const sectionSaved = await transaction.save(InnovationSectionEntity, sectionToBeSaved);

      if (shouldAddActivityLog) {
        await this.domainService.innovations.addActivityLog(
          transaction,
          {
            innovationId: innovation.id,
            activity: ActivityEnum.SECTION_DRAFT_UPDATE,
            domainContext
          },
          { sectionId: sectionKey }
        );
      }

      return { id: sectionSaved.id };
    });
  }

  async submitInnovationSection(
    domainContext: DomainContextType,
    innovationId: string,
    sectionKey: CurrentCatalogTypes.InnovationSections,
    entityManager?: EntityManager
  ): Promise<{ id: string }> {
    const connection = entityManager ?? this.sqlConnection.manager;

    const dbInnovation = await connection
      .createQueryBuilder(InnovationEntity, 'innovation')
      .leftJoinAndSelect('innovation.sections', 'sections')
      .where('innovation.id = :innovationId', { innovationId, userId: domainContext.id })
      .andWhere('sections.section = :sectionKey', { sectionKey })
      .getOne();
    if (!dbInnovation) {
      throw new NotFoundError(InnovationErrorsEnum.INNOVATION_NOT_FOUND);
    }

    const sections = dbInnovation.sections;
    const dbSection = sections[0]; // it's always the first one, as we only have one section per sectionKey.
    if (!dbSection) {
      throw new NotFoundError(InnovationErrorsEnum.INNOVATION_SECTION_NOT_FOUND);
    }
    if (dbSection.status !== InnovationSectionStatusEnum.DRAFT) {
      // TODO: TechDebt #116721 this should be reviewed, as it is not possible to submit a section that is not in draft.
      // throw new UnprocessableEntityError(InnovationErrorsEnum.INNOVATION_SECTION_WITH_UNPROCESSABLE_STATUS);
      return { id: dbSection.id };
    }

    return connection.transaction(async transaction => {
      const now = new Date();

      // Update section.
      dbSection.status = InnovationSectionStatusEnum.SUBMITTED;
      dbSection.updatedBy = domainContext.id;
      dbSection.updatedAt = now;
      dbSection.submittedAt = now;
      dbSection.submittedBy = UserEntity.new({ id: domainContext.id });

      const savedSection = await transaction.save(InnovationSectionEntity, dbSection);

      // Submit document section info
      await this.submitDocumentSectionInfo(
        innovationId,
        sectionKey,
        { updatedBy: domainContext.id, updatedAt: now },
        transaction
      );

      // Add activity logs.
      if (dbInnovation.status != InnovationStatusEnum.CREATED) {
        // BUSINESS RULE: Don't log section updates before innovation submission, only after.
        await this.domainService.innovations.addActivityLog(
          transaction,
          {
            innovationId: dbInnovation.id,
            activity: ActivityEnum.SECTION_SUBMISSION,
            domainContext
          },
          { sectionId: savedSection.section }
        );
      }

      return { id: savedSection.id };
    });
  }

  async findAllSections(
    domainContext: DomainContextType,
    innovationId: string,
    version?: DocumentType['version'],
    entityManager?: EntityManager
  ): Promise<{ section: SectionInfoType; data: Record<string, any> }[]> {
    const em = entityManager ?? this.sqlConnection.manager;

    // TODO: This should be changed to get the right "type" according with the role
    const document = await this.getInnovationDocument(
      innovationId,
      version ?? CurrentDocumentConfig.version,
      'SUBMITTED',
      em
    );
    const innovationSections = this.getDocumentSections(document).map(section => ({
      section: { section: section },
      data: this.getSectionData(document, section)
    }));

    const sectionsInfoMap = await this.getSectionsInfoMap(innovationId, [], em);

    const output: Awaited<ReturnType<InnovationSectionsService['findAllSections']>> = [];
    for (const curSection of innovationSections) {
      const sectionInfo = sectionsInfoMap.get(curSection.section.section);
      // A/QA/NA can't see draft sections data
      const currentSectionData =
        sectionInfo?.status !== InnovationSectionStatusEnum.SUBMITTED &&
        (isAccessorDomainContextType(domainContext) || isAssessmentDomainContextType(domainContext))
          ? {}
          : curSection.data;
      if (sectionInfo) {
        output.push({
          data: currentSectionData,
          section: {
            section: curSection.section.section,
            status: sectionInfo.status,
            submittedAt: sectionInfo.submittedAt,
            submittedBy: sectionInfo.submittedBy,
            openTasksCount: sectionInfo.openTasksCount
          }
        });
      } else {
        output.push({
          data: currentSectionData,
          section: {
            section: curSection.section.section,
            status: InnovationSectionStatusEnum.NOT_STARTED,
            openTasksCount: 0
          }
        });
      }
    }

    return output;
  }

  async createInnovationEvidence(
    user: { id: string },
    innovationId: string,
    evidenceData: Omit<CurrentEvidenceType, 'id'>,
    entityManager?: EntityManager
  ): Promise<{ id: string }> {
    const connection = entityManager ?? this.sqlConnection.manager;

    // Check if innovation exists and is of current version (throws error if it doesn't)
    await this.getInnovationDocument(innovationId, CurrentDocumentConfig.version, 'DRAFT', connection);

    const section = await connection
      .createQueryBuilder(InnovationSectionEntity, 'section')
      .innerJoin('section.innovation', 'innovation')
      .where('innovation.id = :innovationId', { innovationId: innovationId })
      .andWhere('section.section = :sectionName', { sectionName: 'EVIDENCE_OF_EFFECTIVENESS' })
      .getOne();

    if (!section) {
      throw new NotFoundError(InnovationErrorsEnum.INNOVATION_SECTION_NOT_FOUND);
    }

    return connection.transaction(async transaction => {
      const updatedAt = new Date();

      const evidence: CurrentEvidenceType = {
        id: randomUUID(),
        evidenceType: evidenceData.evidenceType,
        evidenceSubmitType: evidenceData.evidenceSubmitType,
        description: evidenceData.description,
        summary: evidenceData.summary
      };

      await transaction.update(
        InnovationSectionEntity,
        { id: section.id },
        { status: InnovationSectionStatusEnum.DRAFT, updatedAt: updatedAt, updatedBy: user.id }
      );

      return { id: evidence.id };
    });
  }

  async updateInnovationEvidence(
    user: { id: string },
    innovationId: string,
    evidenceId: string,
    evidenceData: Omit<CurrentEvidenceType, 'id'>
  ): Promise<void> {
    // TODO: Make sure this is the right type
    const document = await this.getInnovationDocument(innovationId, CurrentDocumentConfig.version, 'SUBMITTED');

    const evidenceIndex = document.evidences?.findIndex(e => e.id === evidenceId) ?? -1;
    const evidence = document.evidences?.[evidenceIndex];

    if (evidenceIndex === -1 || !evidence) {
      throw new NotFoundError(InnovationErrorsEnum.INNOVATION_EVIDENCE_NOT_FOUND);
    }

    const section = await this.sqlConnection
      .createQueryBuilder(InnovationSectionEntity, 'section')
      .select(['section.id'])
      .where('section.innovation_id = :innovationId', { innovationId: innovationId })
      .andWhere('section.section = :sectionName', { sectionName: 'EVIDENCE_OF_EFFECTIVENESS' })
      .getOne();
    if (!section) {
      throw new NotFoundError(InnovationErrorsEnum.INNOVATION_SECTION_NOT_FOUND);
    }

    return this.sqlConnection.transaction(async transaction => {
      const updatedAt = new Date();

      const data: CurrentEvidenceType = {
        id: evidenceId,
        evidenceType: evidenceData.evidenceType,
        evidenceSubmitType: evidenceData.evidenceSubmitType,
        description: evidenceData.description,
        summary: evidenceData.summary
      };

      await this.updateDocumentSectionInfo(
        innovationId,
        `evidences[${evidenceIndex}]`,
        { dataToUpdate: data, updatedBy: user.id, updatedAt },
        transaction
      );

      await transaction.update(
        InnovationSectionEntity,
        { id: section.id },
        {
          status: InnovationSectionStatusEnum.DRAFT,
          updatedAt: updatedAt,
          updatedBy: user.id
        }
      );
    });
  }

  async deleteInnovationEvidence(
    domainContext: DomainContextType,
    innovationId: string,
    evidenceId: string
  ): Promise<void> {
    // TODO: Make sure the type is according with the role (leaving the default behavior for now)
    const document = await this.getInnovationDocument(innovationId, CurrentDocumentConfig.version, 'SUBMITTED');

    let evidences = document.evidences;
    const evidence = evidences?.find(e => e.id === evidenceId);

    if (!evidences || !evidence) {
      throw new NotFoundError(InnovationErrorsEnum.INNOVATION_EVIDENCE_NOT_FOUND);
    }

    evidences = evidences.filter(e => e.id !== evidenceId); // Remove evidence from the array

    return this.sqlConnection.transaction(async transaction => {
      const updatedAt = new Date();

      // delete files related with the evidence
      await this.innovationFileService.deleteFiles(domainContext, innovationId, { contextId: evidenceId }, transaction);

      // save the new evidences
      if (evidences) {
        await this.updateDocumentSectionInfo(
          innovationId,
          'evidences',
          { dataToUpdate: evidences, updatedBy: domainContext.id, updatedAt },
          transaction
        );
      }

      //update section status to draft
      await transaction.update(
        InnovationSectionEntity,
        { innovation: { id: innovationId }, section: 'EVIDENCE_OF_EFFECTIVENESS' },
        {
          updatedAt: updatedAt,
          updatedBy: domainContext.id,
          status: InnovationSectionStatusEnum.DRAFT
        }
      );
    });
  }

  async getInnovationEvidenceInfo(innovationId: string, evidenceId: string): Promise<CurrentEvidenceType> {
    // TODO: Make sure the type is according with the role (leaving the default behavior for now)
    const document = await this.getInnovationDocument(innovationId, CurrentDocumentConfig.version, 'SUBMITTED');

    const evidence = document.evidences?.find(e => e.id === evidenceId);
    if (!evidence) {
      throw new NotFoundError(InnovationErrorsEnum.INNOVATION_EVIDENCE_NOT_FOUND);
    }

    return {
      id: evidence.id,
      evidenceType: evidence.evidenceType,
      evidenceSubmitType: evidence.evidenceSubmitType,
      description: evidence.description,
      summary: evidence.summary
    };
  }

  /**
   * retrieves the latest version of a document from the database and validates the version
   * @param innovationId the innovation id
   * @param version version of the document to retrieve
   * @param type submitted or draft type
   * @param entityManager optional entity manager for running inside transaction
   * @returns the document
   */
  private async getInnovationDocument<V extends DocumentType['version'], T extends DocumentTypeFromVersion<V>>(
    innovationId: string,
    version: V,
    type: 'SUBMITTED' | 'DRAFT',
    entityManager?: EntityManager
  ): Promise<T> {
    const connection = entityManager ?? this.sqlConnection.manager;
    let document: DocumentType | undefined;

    if (version === CurrentDocumentConfig.version) {
      document = (
        await connection
          .createQueryBuilder(
            type === 'SUBMITTED' ? InnovationDocumentEntity : InnovationDocumentDraftEntity,
            'document'
          )
          .where('document.id = :innovationId', { innovationId })
          .andWhere('document.version = :version', { version })
          .getOne()
      )?.document;
    } else {
      const raw = await connection.query(
        `
        SELECT TOP 1 document
        FROM ${type === 'SUBMITTED' ? 'innovation_document' : 'innovation_document_draft'}
        FOR SYSTEM_TIME ALL
        WHERE id = @0
        AND version = @1
        ORDER BY valid_to DESC
      `,
        [innovationId, version]
      );

      document = raw.length ? JSON.parse(raw[0].document) : undefined;
    }

    if (!document) {
      throw new NotFoundError(InnovationErrorsEnum.INNOVATION_NOT_FOUND);
    }

    if (document.version !== version) {
      throw new ConflictError(InnovationErrorsEnum.INNOVATION_DOCUMENT_VERSION_MISMATCH);
    }

    return document as T;
  }

  /**
   * returns the section data from the document adding the custom output format data:
   * - evidences: [{ id, name, summary }]
   * @param document the source document
   * @param sectionKey the section key
   * @returns section data with extra information
   */
  private getSectionData<T extends object & DocumentType, K extends Exclude<keyof T, 'version' | 'evidences'>>(
    document: T,
    sectionKey: K
  ): T[K] & {
    evidences?: {
      id: string;
      name: string;
      summary: CurrentEvidenceType['summary'];
    }[];
  } {
    let evidenceData;

    // Special case for evidence data
    if (document.version === '202304') {
      evidenceData =
        sectionKey !== 'EVIDENCE_OF_EFFECTIVENESS'
          ? undefined
          : document.evidences?.map(evidence => ({
              id: evidence.id,
              name: this.getEvidenceName(evidence.evidenceSubmitType, evidence.description),
              summary: evidence.summary
            }));
    }
    const sectionData = document[sectionKey];

    return {
      ...sectionData,
      ...(evidenceData && { evidences: evidenceData })
    };
  }

  private async updateDocumentSectionInfo(
    innovationId: string,
    sectionKey: string,
    data: { dataToUpdate: { [key: string]: any } | { [key: string]: any }[]; updatedBy: string; updatedAt?: Date },
    em: EntityManager
  ): Promise<void> {
    await em.query(
      `UPDATE innovation_document_draft
      SET document = JSON_MODIFY(document, @0, JSON_QUERY(@1)), updated_by=@2, updated_at=@3 WHERE id = @4`,
      [`$.${sectionKey}`, JSON.stringify(data.dataToUpdate), data.updatedBy, data.updatedAt ?? new Date(), innovationId]
    );
  }

  private async submitDocumentSectionInfo(
    innovationId: string,
    sectionKey: CurrentCatalogTypes.InnovationSections,
    data: { updatedBy: string; updatedAt?: Date; description?: string },
    em: EntityManager
  ): Promise<void> {
    const document = await this.getInnovationDocument(innovationId, CurrentDocumentConfig.version, 'DRAFT');
    const draftSection = this.getSectionData(document, sectionKey);

    await em.query(
      `UPDATE innovation_document
       SET document = JSON_MODIFY(document, @0, JSON_QUERY(@1)), updated_by=@2, updated_at=@3, is_snapshot=1, description=@4 WHERE id = @5`,
      [
        `$.${sectionKey}`,
        JSON.stringify(draftSection),
        data.updatedBy,
        data.updatedAt ?? new Date(),
        data.description ?? `SECTION_SUBMITTED-${sectionKey}`,
        innovationId
      ]
    );
  }

  private async getSectionsInfoMap(
    innovationId: string,
    sectionsKeys?: string[],
    entityManager?: EntityManager
  ): Promise<Map<string, SectionInfoType>> {
    const em = entityManager ?? this.sqlConnection.manager;

    const query = em
      .createQueryBuilder(InnovationSectionEntity, 'section')
      .select([
        'section.id',
        'section.section',
        'section.status',
        'section.submittedAt',
        'submittedBy.id',
        'submittedBy.identityId',
        'submittedBy.status',
        'innovation.id',
        'owner.id',
        'tasks.id'
      ])
      .leftJoin('section.submittedBy', 'submittedBy')
      .innerJoin('section.innovation', 'innovation')
      .leftJoin('innovation.owner', 'owner')
      .leftJoin('section.tasks', 'tasks', 'tasks.status = :taskStatus', { taskStatus: InnovationTaskStatusEnum.OPEN })
      .where('section.innovation_id = :innovationId', { innovationId });

    if (sectionsKeys?.length) {
      query.andWhere('section.section IN (:...sectionsKeys)', { sectionsKeys });
    }

    const sections = await query.getMany();

    const innovators = sections
      .filter(s => s.submittedBy && s.submittedBy.status !== UserStatusEnum.DELETED)
      .map(s => s.submittedBy?.identityId)
      .filter((id): id is string => !!id);
    const users = await this.identityService.getUsersMap(innovators);

    return new Map(
      sections.map(s => [
        s.section,
        {
          section: s.section,
          status: s.status,
          ...(s.submittedAt && { submittedAt: s.submittedAt }),
          submittedBy: {
            name: users.get(s.submittedBy?.identityId ?? '')?.displayName ?? '[unknown user]',
            displayTag: this.domainService.users.getDisplayTag(ServiceRoleEnum.INNOVATOR, {
              isOwner: s.innovation.owner && s.submittedBy ? s.innovation.owner.id === s.submittedBy.id : undefined
            })
          },
          openTasksCount: s.tasks.length
        }
      ])
    );
  }

  private getDocumentSections<T extends DocumentType>(document: T): Exclude<keyof T, 'version' | 'evidences'>[] {
    const sections = Object.keys(document) as (keyof T)[];
    return sections.filter(section => section !== 'version' && section !== 'evidences') as Exclude<
      keyof T,
      'version' | 'evidences'
    >[];
  }

  private getEvidenceName(evidenceSubmitType: CurrentEvidenceType['evidenceSubmitType'], description?: string): string {
    return description ?? TranslationHelper.translate(`EVIDENCE_SUBMIT_TYPES.${evidenceSubmitType}`);
  }
}<|MERGE_RESOLUTION|>--- conflicted
+++ resolved
@@ -1,12 +1,12 @@
 import { inject, injectable } from 'inversify';
 
 import {
+  InnovationDocumentDraftEntity,
   InnovationDocumentEntity,
   InnovationEntity,
   InnovationSectionEntity,
   InnovationTaskEntity,
-  UserEntity,
-  InnovationDocumentDraftEntity
+  UserEntity
 } from '@innovations/shared/entities';
 import {
   ActivityEnum,
@@ -327,27 +327,6 @@
       section.status = InnovationSectionStatusEnum.DRAFT;
     }
 
-<<<<<<< HEAD
-=======
-    let updateInnovation = false;
-    if (sectionKey === 'INNOVATION_DESCRIPTION') {
-      (['name', 'description', 'countryName', 'postcode', 'mainCategory', 'otherCategoryDescription'] as const).forEach(
-        key => {
-          if (dataToUpdate[key] !== undefined) {
-            innovation[key] = dataToUpdate[key];
-            updateInnovation = true;
-          }
-          // If postcode exists it is set after countryName
-          if (key === 'countryName') {
-            innovation.postcode = null;
-          }
-        }
-      );
-
-      // TODO: Update the document submitted with name, and handler other fields like description
-    }
-
->>>>>>> e7fe5af9
     const sectionToBeSaved = section;
 
     return connection.transaction(async transaction => {
@@ -375,7 +354,6 @@
           sectionKey,
           { dataToUpdate, updatedBy: domainContext.id, updatedAt },
           transaction
-<<<<<<< HEAD
         );
       }
 
@@ -386,23 +364,11 @@
           `UPDATE innovation_document
            SET document = JSON_MODIFY(document, @0, @1), updated_by=@2, updated_at=@3, is_snapshot=0, description=NULL WHERE id = @4`,
           [`$.${sectionKey}.name`, dataToUpdate['name'], domainContext.id, updatedAt, innovationId]
-=======
->>>>>>> e7fe5af9
         );
 
         await transaction.save(InnovationEntity, {
           id: innovation.id,
-<<<<<<< HEAD
           name: dataToUpdate['name'],
-=======
-          // TODO: Make sure that we really want to keep name and description up-to-date
-          name: innovation.name,
-          description: innovation.description,
-          countryName: innovation.countryName,
-          postcode: innovation.postcode,
-          mainCategory: innovation.mainCategory,
-          otherCategoryDescription: innovation.mainCategory === 'OTHER' ? innovation.otherCategoryDescription : null,
->>>>>>> e7fe5af9
           updatedBy: innovation.updatedBy,
           updatedAt: updatedAt
         });
