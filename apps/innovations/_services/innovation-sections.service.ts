import { inject, injectable } from 'inversify';

import { InnovationActionEntity, InnovationEntity, InnovationEvidenceEntity, InnovationFileEntity, InnovationSectionEntity } from '@innovations/shared/entities';
import { ActivityEnum, ClinicalEvidenceTypeCatalogueEnum, EvidenceTypeCatalogueEnum, InnovationActionStatusEnum, InnovationSectionEnum, InnovationSectionStatusEnum, InnovationStatusEnum, NotifierTypeEnum, UserTypeEnum } from '@innovations/shared/enums';
import { InnovationErrorsEnum, InternalServerError, NotFoundError } from '@innovations/shared/errors';
import { DomainServiceSymbol, DomainServiceType, FileStorageServiceSymbol, FileStorageServiceType, NotifierServiceSymbol, NotifierServiceType } from '@innovations/shared/services';
import type { DateISOType } from '@innovations/shared/types/date.types';

import { BaseService } from './base.service';

import { EntityManager, In } from 'typeorm';
import { INNOVATION_SECTIONS_CONFIG } from '../_config';
import type { InnovationSectionModel } from '../_types/innovation.types';

@injectable()
export class InnovationSectionsService extends BaseService {

  constructor(
    @inject(DomainServiceSymbol) private domainService: DomainServiceType,
    @inject(FileStorageServiceSymbol) private fileStorageService: FileStorageServiceType,
    @inject(NotifierServiceSymbol) private notifierService: NotifierServiceType
  ) { super(); }


  async getInnovationSectionsList(
    user: { type: UserTypeEnum },
    innovationId: string,
    entityManager?: EntityManager
  ): Promise<{
    id: null | string,
    section: InnovationSectionEnum,
    status: InnovationSectionStatusEnum,
    submittedAt: null | DateISOType,
    openActionsCount: number
  }[]> {

    const connection = entityManager ?? this.sqlConnection.manager;

    const innovation = await connection.createQueryBuilder(InnovationEntity, 'innovation')
      .innerJoinAndSelect('innovation.sections', 'sections')
      .where('innovation.id = :innovationId', { innovationId })
      .getOne();
    if (!innovation) {
      throw new NotFoundError(InnovationErrorsEnum.INNOVATION_NOT_FOUND);
    }

    const sections = await innovation.sections;

    let openActions: { section: string, actionsCount: number }[] = [];

    if (sections.length > 0) {
<<<<<<< HEAD
      const actionStatus = [UserTypeEnum.ACCESSOR, UserTypeEnum.ASSESSMENT].includes(user.type)
        ? InnovationActionStatusEnum.SUBMITTED
        : InnovationActionStatusEnum.REQUESTED;

      const query = this.sqlConnection.createQueryBuilder(InnovationActionEntity, 'actions')
=======
      const query = connection.createQueryBuilder(InnovationActionEntity, 'actions')
>>>>>>> 954775b6
        .select('sections.section', 'section')
        .addSelect('COUNT(actions.id)', 'actionsCount')
        .innerJoin('actions.innovationSection', 'sections')
        .where('sections.innovation_id = :innovationId', { innovationId })
        .andWhere(`sections.id IN (:...sectionIds)`, { sectionIds: sections.map(item => item.id) })
        .andWhere('actions.status = :actionStatus', { actionStatus })
        .groupBy('sections.section');

      if (user.type === UserTypeEnum.ASSESSMENT) {
        query.andWhere('actions.innovation_support_id IS NULL');
      } else if(user.type === UserTypeEnum.ACCESSOR) {
        query.andWhere('actions.innovation_support_id IS NOT NULL');
      }

      openActions = await query.getRawMany();
    }


    return Object.values(InnovationSectionEnum).map(sectionKey => {

      const section = sections.find(item => item.section === sectionKey);

      if (section) {

        const openActionsCount = openActions.find(item => item.section === sectionKey)?.actionsCount ?? 0;

        return { id: section.id, section: section.section, status: section.status, submittedAt: section.submittedAt, openActionsCount };

      } else {
        return { id: null, section: sectionKey, status: InnovationSectionStatusEnum.NOT_STARTED, submittedAt: null, openActionsCount: 0 };
      }

    });

  }


  async getInnovationSectionInfo(
    user: { type: UserTypeEnum },
    innovationId: string,
    sectionKey: InnovationSectionEnum,
    filters: { fields?: ('actions'[]) },
    entityManager?: EntityManager
  ): Promise<{
    id: null | string,
    section: InnovationSectionEnum,
    status: InnovationSectionStatusEnum,
    submittedAt: null | DateISOType
    data: null | { [key: string]: any },
    actionsIds?: string[]
  }> {

    const connection = entityManager ?? this.sqlConnection.manager;

    const sectionFields = INNOVATION_SECTIONS_CONFIG[sectionKey];
    if (!sectionFields) {
      throw new InternalServerError(InnovationErrorsEnum.INNOVATION_SECTIONS_CONFIG_UNAVAILABLE);
    }

    const innovation = await connection.createQueryBuilder(InnovationEntity, 'innovation')
      .leftJoinAndSelect('innovation.sections', 'sections')
      .leftJoinAndSelect('sections.files', 'sectionFiles')
      .where('innovation.id = :innovationId', { innovationId })
      .getOne();

    if (!innovation) {
      throw new NotFoundError(InnovationErrorsEnum.INNOVATION_NOT_FOUND);
    }

    // NOTE: If user has never filled a section, this will be undefined!
    const dbSection = (await innovation.sections).find(item => item.section === sectionKey);


    let sectionData: null | { [key: string]: any } = null;

    // BUSINESS RULE: Accessor's (type) cannot view sections in draft.
    if (user.type !== UserTypeEnum.ACCESSOR || dbSection?.status === InnovationSectionStatusEnum.SUBMITTED) {
      sectionData = await this.parseSectionInformation(
        innovation,
        dbSection?.files,
        {
          fields: sectionFields.innovationFields,
          lookupTables: sectionFields.lookupTables,
          dependencies: sectionFields.innovationDependencies,
          allowFileUploads: sectionFields.allowFileUploads
        }
      );
    }

    let actions: null | InnovationActionEntity[] = null;
    if (filters.fields?.includes('actions')) {
      const requestedStatus = [UserTypeEnum.ACCESSOR, UserTypeEnum.ASSESSMENT].includes(user.type)
        ? InnovationActionStatusEnum.SUBMITTED
        : InnovationActionStatusEnum.REQUESTED;

      const actionsQuery = this.sqlConnection.createQueryBuilder(InnovationActionEntity, 'actions')
        .where('actions.innovation_section_id = :sectionId', { sectionId: dbSection?.id })
        .andWhere('actions.status = :requestedStatus', { requestedStatus });

      if (user.type === UserTypeEnum.ASSESSMENT) {
        actionsQuery.andWhere('actions.innovation_support_id IS NULL');
      } else if(user.type === UserTypeEnum.ACCESSOR) {
        actionsQuery.andWhere('actions.innovation_support_id IS NOT NULL');
      }

      actions = await actionsQuery.orderBy('actions.updated_at', 'DESC').getMany();
    }

    return {
      id: dbSection?.id || null,
      section: sectionKey,
      status: dbSection?.status || InnovationSectionStatusEnum.NOT_STARTED,
      submittedAt: dbSection?.submittedAt || null,
      data: sectionData,
      ...(filters.fields?.includes('actions') && actions ? { actionsIds: actions?.map(action => (action.id)) } : {})
    };

  }


  async updateInnovationSectionInfo(
    user: { id: string },
    innovationId: string,
    sectionKey: InnovationSectionEnum,
    dataToUpdate: { [key: string]: any }
  ): Promise<{ id: string | undefined }> {

    const sectionConfig = INNOVATION_SECTIONS_CONFIG[sectionKey];
    if (!sectionConfig) {
      throw new InternalServerError(InnovationErrorsEnum.INNOVATION_SECTIONS_CONFIG_UNAVAILABLE);
    }

    const innovation = await this.sqlConnection.createQueryBuilder(InnovationEntity, 'innovation')
      .leftJoinAndSelect('innovation.sections', 'sections')
      .leftJoinAndSelect('sections.files', 'sectionFiles')
      .where('innovation.id = :innovationId AND innovation.owner_id = :userId', { innovationId, userId: user.id })
      .getOne();

    if (!innovation) {
      throw new NotFoundError(InnovationErrorsEnum.INNOVATION_NOT_FOUND);
    }

    // Insert / Update section record.
    const sections = await innovation.sections;
    let section = sections.find(item => item.section === sectionKey);

    // This variable will hold files marked to be deleted, to be removed only inside the transaction.
    let sectionDeletedFiles: InnovationFileEntity[] = [];

    // Verify if activity log should be created, based on the current section.status.
    // BUSINESS RULE: Don't log section updates before innovation submission, only after.
    const shouldAddActivityLog = innovation.status != InnovationStatusEnum.CREATED && !!section && section.status != InnovationSectionStatusEnum.DRAFT;

    if (!section) { // Section don't exist yet, let's create it.

      section = InnovationSectionEntity.new({
        section: sectionKey,
        innovation,
        status: InnovationSectionStatusEnum.DRAFT,
        createdBy: user.id,
        updatedBy: user.id,
        files: sectionConfig.allowFileUploads && dataToUpdate['files'] ? dataToUpdate['files'].map((id: string) => ({ id })) : []
      });

      sections.push(section);

    } else {

      section.updatedBy = user.id;
      section.status = InnovationSectionStatusEnum.DRAFT;

      if (sectionConfig.allowFileUploads) {
        sectionDeletedFiles = section.files.filter(file => !dataToUpdate['files'].includes(file.id));
        section.files = dataToUpdate['files'].map((id: string) => ({ id }));
      }

    }

    await this.parseSectionUpdate(
      user,
      innovation,
      {
        fields: sectionConfig.innovationFields,
        lookupTables: sectionConfig.lookupTables,
        dependencies: sectionConfig.innovationDependencies,
        allowFileUploads: sectionConfig.allowFileUploads
      },
      dataToUpdate
    );


    return this.sqlConnection.transaction(async transaction => {

      const savedInnovation = await transaction.save(InnovationEntity, innovation);

      await this.domainService.innovations.deleteInnovationFiles(transaction, sectionDeletedFiles);

      if (shouldAddActivityLog) {
        await this.domainService.innovations.addActivityLog(
          transaction,
          { userId: user.id, innovationId: savedInnovation.id, activity: ActivityEnum.SECTION_DRAFT_UPDATE },
          { sectionId: sectionKey }
        );
      }

      const sections = await savedInnovation.sections;
      const filteredSection = sections.filter(item => item.section === sectionKey).find(_ => true);

      return { id: filteredSection?.id };
    });

  }


  async submitInnovationSection(
    user: { id: string, identityId: string; type: UserTypeEnum },
    innovationId: string,
    sectionKey: InnovationSectionEnum,
    entityManager?: EntityManager
  ): Promise<{ id: string }> {

    const connection = entityManager ?? this.sqlConnection.manager;

    const dbInnovation = await connection.createQueryBuilder(InnovationEntity, 'innovation')
      .leftJoinAndSelect('innovation.sections', 'sections')
      .where('innovation.id = :innovationId AND innovation.owner_id = :userId', { innovationId, userId: user.id })
      .getOne();
    if (!dbInnovation) {
      throw new NotFoundError(InnovationErrorsEnum.INNOVATION_NOT_FOUND);
    }

    const sections = await dbInnovation.sections;
    const dbSection = sections.find(item => item.section === sectionKey);
    if (!dbSection) {
      throw new NotFoundError(InnovationErrorsEnum.INNOVATION_SECTION_NOT_FOUND);
    }
    if (dbSection.status !== InnovationSectionStatusEnum.DRAFT) {
      // TODO: TechDebt #116721 this should be reviewed, as it is not possible to submit a section that is not in draft.
      // throw new UnprocessableEntityError(InnovationErrorsEnum.INNOVATION_SECTION_WITH_UNPROCESSABLE_STATUS);
      return { id: dbSection.id };
    }


    return connection.transaction(async transaction => {

      // Update section.
      dbSection.status = InnovationSectionStatusEnum.SUBMITTED;
      dbSection.updatedBy = user.id;
      dbSection.submittedAt = new Date().toISOString();

      // Update section actions.
      const requestedStatusActions = (await dbSection.actions).filter(action => action.status === InnovationActionStatusEnum.REQUESTED);
      for (const action of requestedStatusActions) {
        action.status = InnovationActionStatusEnum.SUBMITTED;
        action.updatedBy = user.id;
      }

      const savedSection = await transaction.save(InnovationSectionEntity, dbSection);

      // Add activity logs.
      if (dbInnovation.status != InnovationStatusEnum.CREATED) {
        // BUSINESS RULE: Don't log section updates before innovation submission, only after.
        await this.domainService.innovations.addActivityLog(
          transaction,
          { userId: user.id, innovationId: dbInnovation.id, activity: ActivityEnum.SECTION_SUBMISSION },
          { sectionId: savedSection.section }
        );
      }

      if (requestedStatusActions.length > 0) {
        await this.domainService.innovations.addActivityLog(
          transaction,
          { userId: user.id, innovationId: dbInnovation.id, activity: ActivityEnum.ACTION_STATUS_SUBMITTED_UPDATE },
          { sectionId: savedSection.section, totalActions: requestedStatusActions.length }
        );

        await this.notifierService.send(
          { id: user.id, identityId: user.identityId, type: user.type },
          NotifierTypeEnum.ACTION_UPDATE,
          {
            innovationId: dbInnovation.id,
            action: {
              id: requestedStatusActions[0]!.id,
              section: savedSection.section,
              status: InnovationActionStatusEnum.SUBMITTED
            }
          });
      }

      return { id: savedSection.id };

    });


  }

  async findAllSections(innovationId: string): Promise<{ innovation: { name: string }, innovationSections: { section: InnovationSectionModel, data: Record<string, string> }[] }> {

    const innovation = await this.sqlConnection.createQueryBuilder(InnovationEntity, 'innovation')
      .leftJoinAndSelect('innovation.sections', 'sections')
      .leftJoinAndSelect('innovation.owner', 'owner')
      .leftJoinAndSelect('sections.files', 'files')
      .where('innovation.id = :innovationId', { innovationId })
      .getOne();

    if (!innovation) {
      throw new NotFoundError(InnovationErrorsEnum.INNOVATION_NOT_FOUND);
    }

    const sections = await innovation.sections;
    const innovationSections: { section: InnovationSectionModel, data: Record<string, string> }[] = [];

    for (const key in InnovationSectionEnum) {

      const section = sections.find((sec) => sec.section === key);

      if (!section) {
        continue;
      }

      const sectionFields = INNOVATION_SECTIONS_CONFIG[key as InnovationSectionEnum];

      innovationSections.push({
        section: this.getInnovationSectionMetadata(key, section),
        data: await this.parseSectionInformation(
          innovation,
          section?.files,
          {
            fields: sectionFields.innovationFields,
            lookupTables: sectionFields.lookupTables,
            dependencies: sectionFields.innovationDependencies,
            allowFileUploads: sectionFields.allowFileUploads
          }
        )
      });

    }

    return {
      innovation: { name: innovation.name },
      innovationSections
    };

  }


  async createInnovationEvidence(
    user: { id: string },
    innovationId: string,
    evidenceData: {
      evidenceType: EvidenceTypeCatalogueEnum;
      clinicalEvidenceType: ClinicalEvidenceTypeCatalogueEnum;
      description: string;
      summary: string;
      files: string[];
    },
    entityManager?: EntityManager
  ): Promise<{ id: string }> {

    const connection = entityManager ?? this.sqlConnection.manager;

    const innovation = await connection
      .createQueryBuilder(InnovationEntity, 'innovation')
      .leftJoinAndSelect('innovation.evidences', 'evidences')
      .where('innovation.id = :innovationId', { innovationId })
      .getOne();

    if (!innovation) {
      throw new NotFoundError(InnovationErrorsEnum.INNOVATION_NOT_FOUND);
    }

    const evidence = InnovationEvidenceEntity.new({
      innovation: InnovationEntity.new({ id: innovationId }),
      evidenceType: evidenceData.evidenceType,
      clinicalEvidenceType: evidenceData.clinicalEvidenceType,
      description: evidenceData.description,
      summary: evidenceData.summary,
      files: evidenceData.files.map((id: string) => (InnovationFileEntity.new({ id }))),
      createdBy: user.id,
      updatedBy: user.id
    });

    const section = await this.sqlConnection
      .createQueryBuilder(InnovationSectionEntity, 'section')
      .innerJoin('section.innovation', 'innovation')
      .where('innovation.id = :innovationId', { innovationId: evidence.innovation.id })
      .andWhere('section.section = :sectionName', { sectionName: InnovationSectionEnum.EVIDENCE_OF_EFFECTIVENESS })
      .getOne();

    if (!section) {
      throw new NotFoundError(InnovationErrorsEnum.INNOVATION_SECTION_NOT_FOUND);
    }

    return connection.transaction(async (transaction) => {
      const savedEvidence = await transaction.save(
        InnovationEvidenceEntity,
        evidence
      );

      await transaction.update(
        InnovationSectionEntity,
        { id: section.id },
        {
          status: InnovationSectionStatusEnum.DRAFT,
          updatedAt: new Date().toISOString(),
          updatedBy: user.id
        }
      );

      return { id: savedEvidence.id };
    });
  }

  async updateInnovationEvidence(
    user: { id: string },
    evidenceId: string,
    evidenceData: {
      evidenceType: EvidenceTypeCatalogueEnum;
      clinicalEvidenceType: ClinicalEvidenceTypeCatalogueEnum;
      description: string;
      summary: string;
      files: string[];
    }
  ): Promise<{ id: string }> {

    const evidence = await this.sqlConnection
      .createQueryBuilder(InnovationEvidenceEntity, 'evidence')
      .innerJoinAndSelect('evidence.innovation', 'innovation')
      .innerJoinAndSelect('evidence.files', 'files')
      .where('evidence.id = :evidenceId', { evidenceId })
      .getOne();

    if (!evidence) {
      throw new NotFoundError(InnovationErrorsEnum.INNOVATION_EVIDENCE_NOT_FOUND);
    }

    const section = await this.sqlConnection
      .createQueryBuilder(InnovationSectionEntity, 'section')
      .innerJoin('section.innovation', 'innovation')
      .where('innovation.id = :innovationId', { innovationId: evidence.innovation.id })
      .andWhere('section.section = :sectionName', { sectionName: InnovationSectionEnum.EVIDENCE_OF_EFFECTIVENESS })
      .getOne();

    if (!section) {
      throw new NotFoundError(InnovationErrorsEnum.INNOVATION_SECTION_NOT_FOUND);
    }

    const evidenceFiles = await this.sqlConnection
      .createQueryBuilder(InnovationFileEntity, 'file')
      .where('file.id IN (:...fileIds)', { fileIds: evidence.files.map(f => f.id) })
      .getMany();

    const fileIds = evidenceFiles.map(f => f.id);

    const filesToDelete = fileIds.filter(fId => !evidenceData.files.includes(fId));

    return this.sqlConnection.transaction(async (transaction) => {

      await transaction.delete(InnovationFileEntity, { id: In(filesToDelete) });

      await transaction.save(
        InnovationEvidenceEntity,
        {
          id: evidence.id,
          evidenceType: evidenceData.evidenceType,
          clinicalEvidenceType: evidenceData.clinicalEvidenceType,
          description: evidenceData.description,
          summary: evidenceData.summary,
          files: evidenceData.files.map((id: string) => (InnovationFileEntity.new({ id }))),
          updatedBy: user.id
        }
      );

      await transaction.update(
        InnovationSectionEntity,
        { id: section.id },
        {
          status: InnovationSectionStatusEnum.DRAFT,
          updatedAt: new Date().toISOString(),
          updatedBy: user.id
        }
      );

      return { id: evidence.id };
    });

  }

  async deleteInnovationEvidence(
    user: { id: string },
    innovationId: string,
    evidenceId: string
  ): Promise<{ id: string }> {

    const innovation = await this.sqlConnection.createQueryBuilder(InnovationEntity, 'innovation')
      .innerJoinAndSelect('innovation.evidences', 'evidences')
      .innerJoinAndSelect('evidences.files', 'files')
      .innerJoinAndSelect('innovation.sections', 'sections')
      .where('innovation.id = :innovationId', { innovationId })
      .getOne();

    if (!innovation) {
      throw new NotFoundError(InnovationErrorsEnum.INNOVATION_NOT_FOUND);
    }

    const section = (await innovation.sections).find(s => s.section === InnovationSectionEnum.EVIDENCE_OF_EFFECTIVENESS);

    if (!section) {
      throw new NotFoundError(InnovationErrorsEnum.INNOVATION_SECTION_NOT_FOUND);
    }

    const evidence = (await innovation.evidences).find(e => e.id === evidenceId);

    if (!evidence) {
      throw new NotFoundError(InnovationErrorsEnum.INNOVATION_EVIDENCE_NOT_FOUND);
    }

    return this.sqlConnection.transaction(async transaction => {

      //delete files
      await transaction.delete(InnovationFileEntity, { id: In(evidence.files.map(f => f.id)) });

      //soft-delete evidence
      await transaction.update(InnovationEvidenceEntity, { id: evidenceId }, { updatedBy: user.id });
      await transaction.softDelete(InnovationEvidenceEntity, { id: evidence.id });

      //update section status to draft
      await transaction.update(
        InnovationSectionEntity,
        { id: section.id },
        {
          updatedAt: new Date().toISOString(),
          updatedBy: user.id,
          status: InnovationSectionStatusEnum.DRAFT
        }
      );

      return { id: evidence.id };
    });
  }

  async getInnovationEvidenceInfo(innovationId: string, evidenceId: string): Promise<{
    id: string,
    evidenceType: EvidenceTypeCatalogueEnum,
    clinicalEvidenceType: ClinicalEvidenceTypeCatalogueEnum,
    description: string,
    summary: string,
    files: { id: string; displayFileName: string; url: string }[];
  }> {

    const evidence = await this.sqlConnection.createQueryBuilder(InnovationEvidenceEntity, 'evidences')
      .leftJoinAndSelect('evidences.files', 'files')
      .where('evidences.innovation_id = :innovationId', { innovationId })
      .andWhere('evidences.id = :evidenceId', { evidenceId })
      .getOne();

    if (!evidence) {
      throw new NotFoundError(InnovationErrorsEnum.INNOVATION_EVIDENCE_NOT_FOUND);
    }

    return {
      id: evidence.id,
      evidenceType: evidence.evidenceType,
      clinicalEvidenceType: evidence.clinicalEvidenceType,
      description: evidence.description,
      summary: evidence.summary,
      files: evidence.files.map(file => ({
        id: file.id,
        displayFileName: file.displayFileName,
        url: this.fileStorageService.getDownloadUrl(file.id, file.displayFileName)
      }))
    };

  }

  private getInnovationSectionMetadata(key: string, section?: InnovationSectionEntity): InnovationSectionModel {

    let result: InnovationSectionModel;

    if (section) {
      result = {
        id: section.id,
        section: section.section,
        status: section.status,
        updatedAt: section.updatedAt,
        submittedAt: section.submittedAt,
        actionStatus: null,
      };
    } else {
      result = {
        id: null,
        section: InnovationSectionEnum[key as keyof typeof InnovationSectionEnum],
        status: InnovationSectionStatusEnum.NOT_STARTED,
        updatedAt: null,
        submittedAt: null,
        actionStatus: null,
      };
    }

    return result;
  }

  private async parseSectionUpdate(
    user: { id: string },
    entity: { [key: string]: any }, // This variable should hold an TypeORM entity.
    config: {
      fields: string[],
      lookupTables?: undefined | string[],
      dependencies?: undefined | { table: string, fields: string[], lookupTables?: string[] }[]
      allowFileUploads?: undefined | boolean
    },
    dataToUpdate: { [key: string]: any }
  ): Promise<{ [key: string]: any }> {

    // Update record fields (Only the fields sent to update are considered).
    entity['updatedBy'] = user.id;
    config.fields.forEach(key => {
      if (dataToUpdate[key] !== undefined) {
        entity[key] = dataToUpdate[key];
      }
    });


    // Parse Lookup tables information.
    for (const lookupTable of (config.lookupTables || [])) {

      // Jump to next occurrence if field (refering lookup table) is not sent to update.
      if (dataToUpdate[lookupTable] === undefined) {
        continue;
      }

      const lookupEntity: { [key: string]: any }[] = await entity[lookupTable];
      const updatedLookupValues: string[] = dataToUpdate[lookupTable] || [];

      // Mark to be deleted all existing records that are not on "updatedLookupValues".
      // Note: "type" (used on item.type), refers to the column name. All lookup tables should have this structure.
      lookupEntity
        .filter(item => !updatedLookupValues.includes(item['type']))
        .forEach(item => { item['deletedAt'] = new Date(); });

      // Adds new values that don't exist on current entity.
      updatedLookupValues.forEach(item => {
        if (lookupEntity.findIndex((e: { [key: string]: any }) => e['type'] === item) === -1) {
          lookupEntity.push({
            type: item,
            createdBy: user.id,
            updatedBy: user.id,
            createdAt: new Date(),
            deletedAt: null // This is mandatory so that previously (soft) deleted records are considered as new.
          });
        }
      });

    }

    // Parse Dependency tables information.
    for (const configDependency of (config.dependencies || [])) {

      // Jump to next occurrence if dependency is not sent to update.
      if (dataToUpdate[configDependency.table] === undefined) {
        continue;
      }

      const dependencyEntity: { [key: string]: any }[] = await entity[configDependency.table];
      const updatedDependencies: { [key: string]: any }[] = dataToUpdate[configDependency.table];

      // Mark to be deleted all existing records that are not on "updatedDependencyValues".
      dependencyEntity
        .filter(item => !updatedDependencies.some((e: any) => e.id === item['id']))
        .forEach(item => { item['deletedAt'] = new Date(); });


      for (const updatedDependency of updatedDependencies) {

        if (!updatedDependency['id']) { // New dependency entry.

          // This "id" key can arrive "undefined" or "null!
          // As we want to create a new record, the "id" MUST be removed so TypeOrm assume as being a creation.
          if (updatedDependency !== undefined) {
            delete updatedDependency['id'];
          }

          const newEntry: { [key: string]: any } = Object.entries(updatedDependency)
            .filter(([key, _value]) => configDependency.fields.includes(key))
            .reduce((acc, item) => ({ ...acc, [item[0]]: item[1] }), {});
          newEntry['createdBy'] = user.id;
          newEntry['updatedBy'] = user.id;

          dependencyEntity.push(
            await this.parseSectionUpdate(
              user,
              newEntry,
              { fields: configDependency.fields, lookupTables: configDependency.lookupTables },
              updatedDependency
            )
          );

        } else {

          const existingEntry = dependencyEntity.find(item => item['id'] === updatedDependency['id']);
          if (!existingEntry) {
            throw new InternalServerError(InnovationErrorsEnum.INNOVATION_SECTIONS_CONFIG_UNAVAILABLE, { details: { type: 'dependency', value: updatedDependency['id'] } });
          }

          await this.parseSectionUpdate(
            user,
            existingEntry,
            { fields: configDependency.fields, lookupTables: configDependency.lookupTables },
            updatedDependency
          );

        }

      }

    }

    return entity;

  }


  private async parseSectionInformation(
    entity: { [key: string]: any }, // This variable should hold an TypeORM entity.
    sectionFiles: undefined | InnovationFileEntity[],
    config: {
      fields: string[],
      lookupTables?: string[] | undefined,
      dependencies?: {
        table: string;
        fields: string[];
        lookupTables?: string[];
      }[] | undefined
      allowFileUploads?: boolean | undefined
    }
  ): Promise<{ [key: string]: any }> {

    let data: { [key: string]: any } = {};

    // Populate with innovation table fields.
    data = Object.entries(entity)
      .filter(([key, _value]) => config.fields.includes(key as keyof InnovationEntity))
      .reduce((acc, item) => ({ ...acc, [item[0]]: item[1] }), {});

    // Populate with uploaded files (if any).
    if (config.allowFileUploads && sectionFiles) {
      data['files'] = sectionFiles.map(file => ({
        id: file.id,
        displayFileName: file.displayFileName,
        url: this.fileStorageService.getDownloadUrl(file.id, file.displayFileName)
      }));
    }

    // Populate with innovation lookup tables information.
    for (const lookupTable of (config.lookupTables || [])) {

      const lookupEntity: { [key: string]: any }[] = await entity[lookupTable];
      if (Array.isArray(lookupEntity)) {
        data[lookupTable] = lookupEntity.flatMap(item => item['type']); // "type" refers to the column name. All lookup tables should have this structure.
      } else {
        throw new InternalServerError(InnovationErrorsEnum.INNOVATION_SECTIONS_CONFIG_LOOKUP_NOT_ARRAY, { details: { type: 'lookup', value: lookupEntity } });
      }

    }


    for (const configDependency of config.dependencies || []) {

      const dependencyEntity: { [key: string]: any }[] = await entity[configDependency.table];
      if (!Array.isArray(dependencyEntity)) {
        throw new InternalServerError(InnovationErrorsEnum.INNOVATION_SECTIONS_CONFIG_LOOKUP_NOT_ARRAY, { details: { type: 'dependency', value: dependencyEntity } });
      }

      const result: { [key: string]: any }[] = [];

      for (const dependencyTableInfo of dependencyEntity) {

        result.push(
          await this.parseSectionInformation(
            dependencyTableInfo,
            dependencyTableInfo['files'],
            { fields: configDependency.fields, lookupTables: configDependency.lookupTables }
          )
        );

      }

      data[configDependency.table] = result;

    }

    return data;

  }

}<|MERGE_RESOLUTION|>--- conflicted
+++ resolved
@@ -49,15 +49,11 @@
     let openActions: { section: string, actionsCount: number }[] = [];
 
     if (sections.length > 0) {
-<<<<<<< HEAD
       const actionStatus = [UserTypeEnum.ACCESSOR, UserTypeEnum.ASSESSMENT].includes(user.type)
         ? InnovationActionStatusEnum.SUBMITTED
         : InnovationActionStatusEnum.REQUESTED;
 
-      const query = this.sqlConnection.createQueryBuilder(InnovationActionEntity, 'actions')
-=======
       const query = connection.createQueryBuilder(InnovationActionEntity, 'actions')
->>>>>>> 954775b6
         .select('sections.section', 'section')
         .addSelect('COUNT(actions.id)', 'actionsCount')
         .innerJoin('actions.innovationSection', 'sections')
