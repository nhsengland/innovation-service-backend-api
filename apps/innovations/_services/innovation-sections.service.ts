import { inject, injectable } from 'inversify';

import { InnovationActionEntity, InnovationEntity, InnovationEvidenceEntity, InnovationFileEntity, InnovationSectionEntity } from '@innovations/shared/entities';
import { ActivityEnum, ClinicalEvidenceTypeCatalogueEnum, EvidenceTypeCatalogueEnum, InnovationActionStatusEnum, InnovationSectionEnum, InnovationSectionStatusEnum, InnovationStatusEnum, NotifierTypeEnum, UserTypeEnum } from '@innovations/shared/enums';
import { InnovationErrorsEnum, InternalServerError, NotFoundError } from '@innovations/shared/errors';
import { DomainServiceSymbol, DomainServiceType, FileStorageServiceSymbol, FileStorageServiceType, NotifierServiceSymbol, NotifierServiceType } from '@innovations/shared/services';
import type { DateISOType } from '@innovations/shared/types/date.types';

import { BaseService } from './base.service';

import { EntityManager, In } from 'typeorm';
import { INNOVATION_SECTIONS_CONFIG } from '../_config';
<<<<<<< HEAD
import { In } from 'typeorm';
import type { DomainContextType } from '@innovations/shared/types';
=======
import type { InnovationSectionModel } from '../_types/innovation.types';
>>>>>>> 40cae2ba

@injectable()
export class InnovationSectionsService extends BaseService {

  constructor(
    @inject(DomainServiceSymbol) private domainService: DomainServiceType,
    @inject(FileStorageServiceSymbol) private fileStorageService: FileStorageServiceType,
    @inject(NotifierServiceSymbol) private notifierService: NotifierServiceType
  ) { super(); }


  async getInnovationSectionsList(
    user: { type: UserTypeEnum },
    innovationId: string,
    entityManager?: EntityManager
  ): Promise<{
    id: null | string,
    section: InnovationSectionEnum,
    status: InnovationSectionStatusEnum,
    submittedAt: null | DateISOType,
    openActionsCount: number
  }[]> {

    const connection = entityManager ?? this.sqlConnection.manager;

    const innovation = await connection.createQueryBuilder(InnovationEntity, 'innovation')
      .innerJoinAndSelect('innovation.sections', 'sections')
      .where('innovation.id = :innovationId', { innovationId })
      .getOne();
    if (!innovation) {
      throw new NotFoundError(InnovationErrorsEnum.INNOVATION_NOT_FOUND);
    }

    const sections = await innovation.sections;

    let openActions: { section: string, actionsCount: number }[] = [];

    if (sections.length > 0) {
      const query = connection.createQueryBuilder(InnovationActionEntity, 'actions')
        .select('sections.section', 'section')
        .addSelect('COUNT(actions.id)', 'actionsCount')
        .innerJoin('actions.innovationSection', 'sections')
        .where('sections.innovation_id = :innovationId', { innovationId })
        .andWhere(`sections.id IN (:...sectionIds)`, { sectionIds: sections.map(item => item.id) })
        .groupBy('sections.section');

      if (user.type === UserTypeEnum.ACCESSOR) {
        query.andWhere('actions.status = :actionStatus', { actionStatus: InnovationActionStatusEnum.SUBMITTED });
      } else if (user.type === UserTypeEnum.INNOVATOR) {
        query.andWhere('actions.status = :actionStatus', { actionStatus: InnovationActionStatusEnum.REQUESTED });
      }

      openActions = await query.getRawMany();
    }


    return Object.values(InnovationSectionEnum).map(sectionKey => {

      const section = sections.find(item => item.section === sectionKey);

      if (section) {

        const openActionsCount = openActions.find(item => item.section === sectionKey)?.actionsCount ?? 0;

        return { id: section.id, section: section.section, status: section.status, submittedAt: section.submittedAt, openActionsCount };

      } else {
        return { id: null, section: sectionKey, status: InnovationSectionStatusEnum.NOT_STARTED, submittedAt: null, openActionsCount: 0 };
      }

    });

  }


  async getInnovationSectionInfo(
    user: { type: UserTypeEnum },
    innovationId: string,
    sectionKey: InnovationSectionEnum,
    filters: { fields?: ('actions'[]) },
    entityManager?: EntityManager
  ): Promise<{
    id: null | string,
    section: InnovationSectionEnum,
    status: InnovationSectionStatusEnum,
    submittedAt: null | DateISOType
    data: null | { [key: string]: any },
    actionsIds?: string[]
  }> {

    const connection = entityManager ?? this.sqlConnection.manager;

    const sectionFields = INNOVATION_SECTIONS_CONFIG[sectionKey];
    if (!sectionFields) {
      throw new InternalServerError(InnovationErrorsEnum.INNOVATION_SECTIONS_CONFIG_UNAVAILABLE);
    }

    const innovation = await connection.createQueryBuilder(InnovationEntity, 'innovation')
      .leftJoinAndSelect('innovation.sections', 'sections')
      .leftJoinAndSelect('sections.files', 'sectionFiles')
      .where('innovation.id = :innovationId', { innovationId })
      .getOne();

    if (!innovation) {
      throw new NotFoundError(InnovationErrorsEnum.INNOVATION_NOT_FOUND);
    }

    // NOTE: If user has never filled a section, this will be undefined!
    const dbSection = (await innovation.sections).find(item => item.section === sectionKey);


    let sectionData: null | { [key: string]: any } = null;

    // BUSINESS RULE: Accessor's (type) cannot view sections in draft.
    if (user.type !== UserTypeEnum.ACCESSOR || dbSection?.status === InnovationSectionStatusEnum.SUBMITTED) {
      sectionData = await this.parseSectionInformation(
        innovation,
        dbSection?.files,
        {
          fields: sectionFields.innovationFields,
          lookupTables: sectionFields.lookupTables,
          dependencies: sectionFields.innovationDependencies,
          allowFileUploads: sectionFields.allowFileUploads
        }
      );
    }

    let actions: null | InnovationActionEntity[] = null;

    if (filters.fields?.includes('actions')) {
      const requestedStatus = user.type === UserTypeEnum.ACCESSOR ? InnovationActionStatusEnum.SUBMITTED : InnovationActionStatusEnum.REQUESTED;
      actions = await this.sqlConnection.createQueryBuilder(InnovationActionEntity, 'actions')
        .where('actions.innovation_section_id = :sectionId', { sectionId: dbSection?.id })
        .andWhere('actions.status = :requestedStatus', { requestedStatus })
        .orderBy('actions.updated_at', 'DESC')
        .getMany();
    }

    return {
      id: dbSection?.id || null,
      section: sectionKey,
      status: dbSection?.status || InnovationSectionStatusEnum.NOT_STARTED,
      submittedAt: dbSection?.submittedAt || null,
      data: sectionData,
      ...(filters.fields?.includes('actions') && actions ? { actionsIds: actions?.map(action => (action.id)) } : {})
    };

  }


  async updateInnovationSectionInfo(
    user: { id: string },
    domainContext: DomainContextType,
    innovationId: string,
    sectionKey: InnovationSectionEnum,
    dataToUpdate: { [key: string]: any }
  ): Promise<{ id: string | undefined }> {

    const sectionConfig = INNOVATION_SECTIONS_CONFIG[sectionKey];
    if (!sectionConfig) {
      throw new InternalServerError(InnovationErrorsEnum.INNOVATION_SECTIONS_CONFIG_UNAVAILABLE);
    }

    const innovation = await this.sqlConnection.createQueryBuilder(InnovationEntity, 'innovation')
      .leftJoinAndSelect('innovation.sections', 'sections')
      .leftJoinAndSelect('sections.files', 'sectionFiles')
      .where('innovation.id = :innovationId AND innovation.owner_id = :userId', { innovationId, userId: user.id })
      .getOne();

    if (!innovation) {
      throw new NotFoundError(InnovationErrorsEnum.INNOVATION_NOT_FOUND);
    }

    // Insert / Update section record.
    const sections = await innovation.sections;
    let section = sections.find(item => item.section === sectionKey);

    // This variable will hold files marked to be deleted, to be removed only inside the transaction.
    let sectionDeletedFiles: InnovationFileEntity[] = [];

    // Verify if activity log should be created, based on the current section.status.
    // BUSINESS RULE: Don't log section updates before innovation submission, only after.
    const shouldAddActivityLog = innovation.status != InnovationStatusEnum.CREATED && !!section && section.status != InnovationSectionStatusEnum.DRAFT;

    if (!section) { // Section don't exist yet, let's create it.

      section = InnovationSectionEntity.new({
        section: sectionKey,
        innovation,
        status: InnovationSectionStatusEnum.DRAFT,
        createdBy: user.id,
        updatedBy: user.id,
        files: sectionConfig.allowFileUploads && dataToUpdate['files'] ? dataToUpdate['files'].map((id: string) => ({ id })) : []
      });

      sections.push(section);

    } else {

      section.updatedBy = user.id;
      section.status = InnovationSectionStatusEnum.DRAFT;

      if (sectionConfig.allowFileUploads) {
        sectionDeletedFiles = section.files.filter(file => !dataToUpdate['files'].includes(file.id));
        section.files = dataToUpdate['files'].map((id: string) => ({ id }));
      }

    }

    await this.parseSectionUpdate(
      user,
      innovation,
      {
        fields: sectionConfig.innovationFields,
        lookupTables: sectionConfig.lookupTables,
        dependencies: sectionConfig.innovationDependencies,
        allowFileUploads: sectionConfig.allowFileUploads
      },
      dataToUpdate
    );


    return this.sqlConnection.transaction(async transaction => {

      const savedInnovation = await transaction.save(InnovationEntity, innovation);

      await this.domainService.innovations.deleteInnovationFiles(transaction, sectionDeletedFiles);

      if (shouldAddActivityLog) {
        await this.domainService.innovations.addActivityLog(
          transaction,
          { userId: user.id, innovationId: savedInnovation.id, activity: ActivityEnum.SECTION_DRAFT_UPDATE, domainContext },
          { sectionId: sectionKey }
        );
      }

      const sections = await savedInnovation.sections;
      const filteredSection = sections.filter(item => item.section === sectionKey).find(_ => true);

      return { id: filteredSection?.id };
    });

  }


<<<<<<< HEAD
  async submitInnovationSection(user: { id: string, identityId: string; type: UserTypeEnum }, domainContext: DomainContextType, innovationId: string, sectionKey: InnovationSectionEnum): Promise<{ id: string }> {
=======
  async submitInnovationSection(
    user: { id: string, identityId: string; type: UserTypeEnum },
    innovationId: string,
    sectionKey: InnovationSectionEnum,
    entityManager?: EntityManager
  ): Promise<{ id: string }> {
>>>>>>> 40cae2ba

    const connection = entityManager ?? this.sqlConnection.manager;

    const dbInnovation = await connection.createQueryBuilder(InnovationEntity, 'innovation')
      .leftJoinAndSelect('innovation.sections', 'sections')
      .where('innovation.id = :innovationId AND innovation.owner_id = :userId', { innovationId, userId: user.id })
      .getOne();
    if (!dbInnovation) {
      throw new NotFoundError(InnovationErrorsEnum.INNOVATION_NOT_FOUND);
    }

    const sections = await dbInnovation.sections;
    const dbSection = sections.find(item => item.section === sectionKey);
    if (!dbSection) {
      throw new NotFoundError(InnovationErrorsEnum.INNOVATION_SECTION_NOT_FOUND);
    }
    if (dbSection.status !== InnovationSectionStatusEnum.DRAFT) {
      // TODO: TechDebt #116721 this should be reviewed, as it is not possible to submit a section that is not in draft.
      // throw new UnprocessableEntityError(InnovationErrorsEnum.INNOVATION_SECTION_WITH_UNPROCESSABLE_STATUS);
      return { id: dbSection.id };
    }


    return connection.transaction(async transaction => {

      // Update section.
      dbSection.status = InnovationSectionStatusEnum.SUBMITTED;
      dbSection.updatedBy = user.id;
      dbSection.submittedAt = new Date().toISOString();

      // Update section actions.
      const requestedStatusActions = (await dbSection.actions).filter(action => action.status === InnovationActionStatusEnum.REQUESTED);
      for (const action of requestedStatusActions) {
        action.status = InnovationActionStatusEnum.SUBMITTED;
        action.updatedBy = user.id;
      }

      const savedSection = await transaction.save(InnovationSectionEntity, dbSection);

      // Add activity logs.
      if (dbInnovation.status != InnovationStatusEnum.CREATED) {
        // BUSINESS RULE: Don't log section updates before innovation submission, only after.
        await this.domainService.innovations.addActivityLog(
          transaction,
          { userId: user.id, innovationId: dbInnovation.id, activity: ActivityEnum.SECTION_SUBMISSION, domainContext },
          { sectionId: savedSection.section }
        );
      }

      if (requestedStatusActions.length > 0) {
        await this.domainService.innovations.addActivityLog(
          transaction,
          { userId: user.id, innovationId: dbInnovation.id, activity: ActivityEnum.ACTION_STATUS_SUBMITTED_UPDATE, domainContext },
          { sectionId: savedSection.section, totalActions: requestedStatusActions.length }
        );

        await this.notifierService.send(
          { id: user.id, identityId: user.identityId, type: user.type },
          NotifierTypeEnum.ACTION_UPDATE,
          {
            innovationId: dbInnovation.id,
            action: {
              id: requestedStatusActions[0]!.id,
              section: savedSection.section,
              status: InnovationActionStatusEnum.SUBMITTED
            }
          });
      }

      return { id: savedSection.id };

    });


  }

  async findAllSections(innovationId: string): Promise<{ innovation: { name: string }, innovationSections: { section: InnovationSectionModel, data: Record<string, string> }[] }> {

    const innovation = await this.sqlConnection.createQueryBuilder(InnovationEntity, 'innovation')
      .leftJoinAndSelect('innovation.sections', 'sections')
      .leftJoinAndSelect('innovation.owner', 'owner')
      .leftJoinAndSelect('sections.files', 'files')
      .where('innovation.id = :innovationId', { innovationId })
      .getOne();

    if (!innovation) {
      throw new NotFoundError(InnovationErrorsEnum.INNOVATION_NOT_FOUND);
    }

    const sections = await innovation.sections;
    const innovationSections: { section: InnovationSectionModel, data: Record<string, string> }[] = [];

    for (const key in InnovationSectionEnum) {

      const section = sections.find((sec) => sec.section === key);

      if (!section) {
        continue;
      }

      const sectionFields = INNOVATION_SECTIONS_CONFIG[key as InnovationSectionEnum];

      innovationSections.push({
        section: this.getInnovationSectionMetadata(key, section),
        data: await this.parseSectionInformation(
          innovation,
          section?.files,
          {
            fields: sectionFields.innovationFields,
            lookupTables: sectionFields.lookupTables,
            dependencies: sectionFields.innovationDependencies,
            allowFileUploads: sectionFields.allowFileUploads
          }
        )
      });

    }

    return {
      innovation: { name: innovation.name },
      innovationSections
    };

  }


  async createInnovationEvidence(
    user: { id: string },
    innovationId: string,
    evidenceData: {
      evidenceType: EvidenceTypeCatalogueEnum;
      clinicalEvidenceType: ClinicalEvidenceTypeCatalogueEnum;
      description: string;
      summary: string;
      files: string[];
    },
    entityManager?: EntityManager
  ): Promise<{ id: string }> {

    const connection = entityManager ?? this.sqlConnection.manager;

    const innovation = await connection
      .createQueryBuilder(InnovationEntity, 'innovation')
      .leftJoinAndSelect('innovation.evidences', 'evidences')
      .where('innovation.id = :innovationId', { innovationId })
      .getOne();

    if (!innovation) {
      throw new NotFoundError(InnovationErrorsEnum.INNOVATION_NOT_FOUND);
    }

    const evidence = InnovationEvidenceEntity.new({
      innovation: InnovationEntity.new({ id: innovationId }),
      evidenceType: evidenceData.evidenceType,
      clinicalEvidenceType: evidenceData.clinicalEvidenceType,
      description: evidenceData.description,
      summary: evidenceData.summary,
      files: evidenceData.files.map((id: string) => (InnovationFileEntity.new({ id }))),
      createdBy: user.id,
      updatedBy: user.id
    });

    const section = await this.sqlConnection
      .createQueryBuilder(InnovationSectionEntity, 'section')
      .innerJoin('section.innovation', 'innovation')
      .where('innovation.id = :innovationId', { innovationId: evidence.innovation.id })
      .andWhere('section.section = :sectionName', { sectionName: InnovationSectionEnum.EVIDENCE_OF_EFFECTIVENESS })
      .getOne();

    if (!section) {
      throw new NotFoundError(InnovationErrorsEnum.INNOVATION_SECTION_NOT_FOUND);
    }

    return connection.transaction(async (transaction) => {
      const savedEvidence = await transaction.save(
        InnovationEvidenceEntity,
        evidence
      );

      await transaction.update(
        InnovationSectionEntity,
        { id: section.id },
        {
          status: InnovationSectionStatusEnum.DRAFT,
          updatedAt: new Date().toISOString(),
          updatedBy: user.id
        }
      );

      return { id: savedEvidence.id };
    });
  }

  async updateInnovationEvidence(
    user: { id: string },
    evidenceId: string,
    evidenceData: {
      evidenceType: EvidenceTypeCatalogueEnum;
      clinicalEvidenceType: ClinicalEvidenceTypeCatalogueEnum;
      description: string;
      summary: string;
      files: string[];
    }
  ): Promise<{ id: string }> {

    const evidence = await this.sqlConnection
      .createQueryBuilder(InnovationEvidenceEntity, 'evidence')
      .innerJoinAndSelect('evidence.innovation', 'innovation')
      .innerJoinAndSelect('evidence.files', 'files')
      .where('evidence.id = :evidenceId', { evidenceId })
      .getOne();

    if (!evidence) {
      throw new NotFoundError(InnovationErrorsEnum.INNOVATION_EVIDENCE_NOT_FOUND);
    }

    const section = await this.sqlConnection
      .createQueryBuilder(InnovationSectionEntity, 'section')
      .innerJoin('section.innovation', 'innovation')
      .where('innovation.id = :innovationId', { innovationId: evidence.innovation.id })
      .andWhere('section.section = :sectionName', { sectionName: InnovationSectionEnum.EVIDENCE_OF_EFFECTIVENESS })
      .getOne();

    if (!section) {
      throw new NotFoundError(InnovationErrorsEnum.INNOVATION_SECTION_NOT_FOUND);
    }

    const evidenceFiles = await this.sqlConnection
      .createQueryBuilder(InnovationFileEntity, 'file')
      .where('file.id IN (:...fileIds)', { fileIds: evidence.files.map(f => f.id) })
      .getMany();

    const fileIds = evidenceFiles.map(f => f.id);

    const filesToDelete = fileIds.filter(fId => !evidenceData.files.includes(fId));

    return this.sqlConnection.transaction(async (transaction) => {

      await transaction.delete(InnovationFileEntity, { id: In(filesToDelete) });

      await transaction.save(
        InnovationEvidenceEntity,
        {
          id: evidence.id,
          evidenceType: evidenceData.evidenceType,
          clinicalEvidenceType: evidenceData.clinicalEvidenceType,
          description: evidenceData.description,
          summary: evidenceData.summary,
          files: evidenceData.files.map((id: string) => (InnovationFileEntity.new({ id }))),
          updatedBy: user.id
        }
      );

      await transaction.update(
        InnovationSectionEntity,
        { id: section.id },
        {
          status: InnovationSectionStatusEnum.DRAFT,
          updatedAt: new Date().toISOString(),
          updatedBy: user.id
        }
      );

      return { id: evidence.id };
    });

  }

  async deleteInnovationEvidence(
    user: { id: string },
    innovationId: string,
    evidenceId: string
  ): Promise<{ id: string }> {

    const innovation = await this.sqlConnection.createQueryBuilder(InnovationEntity, 'innovation')
      .innerJoinAndSelect('innovation.evidences', 'evidences')
      .innerJoinAndSelect('evidences.files', 'files')
      .innerJoinAndSelect('innovation.sections', 'sections')
      .where('innovation.id = :innovationId', { innovationId })
      .getOne();

    if (!innovation) {
      throw new NotFoundError(InnovationErrorsEnum.INNOVATION_NOT_FOUND);
    }

    const section = (await innovation.sections).find(s => s.section === InnovationSectionEnum.EVIDENCE_OF_EFFECTIVENESS);

    if (!section) {
      throw new NotFoundError(InnovationErrorsEnum.INNOVATION_SECTION_NOT_FOUND);
    }

    const evidence = (await innovation.evidences).find(e => e.id === evidenceId);

    if (!evidence) {
      throw new NotFoundError(InnovationErrorsEnum.INNOVATION_EVIDENCE_NOT_FOUND);
    }

    return this.sqlConnection.transaction(async transaction => {

      //delete files
      await transaction.delete(InnovationFileEntity, { id: In(evidence.files.map(f => f.id)) });

      //soft-delete evidence
      await transaction.update(InnovationEvidenceEntity, { id: evidenceId }, { updatedBy: user.id });
      await transaction.softDelete(InnovationEvidenceEntity, { id: evidence.id });

      //update section status to draft
      await transaction.update(
        InnovationSectionEntity,
        { id: section.id },
        {
          updatedAt: new Date().toISOString(),
          updatedBy: user.id,
          status: InnovationSectionStatusEnum.DRAFT
        }
      );

      return { id: evidence.id };
    });
  }

  async getInnovationEvidenceInfo(innovationId: string, evidenceId: string): Promise<{
    id: string,
    evidenceType: EvidenceTypeCatalogueEnum,
    clinicalEvidenceType: ClinicalEvidenceTypeCatalogueEnum,
    description: string,
    summary: string,
    files: { id: string; displayFileName: string; url: string }[];
  }> {

    const evidence = await this.sqlConnection.createQueryBuilder(InnovationEvidenceEntity, 'evidences')
      .leftJoinAndSelect('evidences.files', 'files')
      .where('evidences.innovation_id = :innovationId', { innovationId })
      .andWhere('evidences.id = :evidenceId', { evidenceId })
      .getOne();

    if (!evidence) {
      throw new NotFoundError(InnovationErrorsEnum.INNOVATION_EVIDENCE_NOT_FOUND);
    }

    return {
      id: evidence.id,
      evidenceType: evidence.evidenceType,
      clinicalEvidenceType: evidence.clinicalEvidenceType,
      description: evidence.description,
      summary: evidence.summary,
      files: evidence.files.map(file => ({
        id: file.id,
        displayFileName: file.displayFileName,
        url: this.fileStorageService.getDownloadUrl(file.id, file.displayFileName)
      }))
    };

  }

  private getInnovationSectionMetadata(key: string, section?: InnovationSectionEntity): InnovationSectionModel {

    let result: InnovationSectionModel;

    if (section) {
      result = {
        id: section.id,
        section: section.section,
        status: section.status,
        updatedAt: section.updatedAt,
        submittedAt: section.submittedAt,
        actionStatus: null,
      };
    } else {
      result = {
        id: null,
        section: InnovationSectionEnum[key as keyof typeof InnovationSectionEnum],
        status: InnovationSectionStatusEnum.NOT_STARTED,
        updatedAt: null,
        submittedAt: null,
        actionStatus: null,
      };
    }

    return result;
  }

  private async parseSectionUpdate(
    user: { id: string },
    entity: { [key: string]: any }, // This variable should hold an TypeORM entity.
    config: {
      fields: string[],
      lookupTables?: undefined | string[],
      dependencies?: undefined | { table: string, fields: string[], lookupTables?: string[] }[]
      allowFileUploads?: undefined | boolean
    },
    dataToUpdate: { [key: string]: any }
  ): Promise<{ [key: string]: any }> {

    // Update record fields (Only the fields sent to update are considered).
    entity['updatedBy'] = user.id;
    config.fields.forEach(key => {
      if (dataToUpdate[key] !== undefined) {
        entity[key] = dataToUpdate[key];
      }
    });


    // Parse Lookup tables information.
    for (const lookupTable of (config.lookupTables || [])) {

      // Jump to next occurrence if field (refering lookup table) is not sent to update.
      if (dataToUpdate[lookupTable] === undefined) {
        continue;
      }

      const lookupEntity: { [key: string]: any }[] = await entity[lookupTable];
      const updatedLookupValues: string[] = dataToUpdate[lookupTable] || [];

      // Mark to be deleted all existing records that are not on "updatedLookupValues".
      // Note: "type" (used on item.type), refers to the column name. All lookup tables should have this structure.
      lookupEntity
        .filter(item => !updatedLookupValues.includes(item['type']))
        .forEach(item => { item['deletedAt'] = new Date(); });

      // Adds new values that don't exist on current entity.
      updatedLookupValues.forEach(item => {
        if (lookupEntity.findIndex((e: { [key: string]: any }) => e['type'] === item) === -1) {
          lookupEntity.push({
            type: item,
            createdBy: user.id,
            updatedBy: user.id,
            createdAt: new Date(),
            deletedAt: null // This is mandatory so that previously (soft) deleted records are considered as new.
          });
        }
      });

    }

    // Parse Dependency tables information.
    for (const configDependency of (config.dependencies || [])) {

      // Jump to next occurrence if dependency is not sent to update.
      if (dataToUpdate[configDependency.table] === undefined) {
        continue;
      }

      const dependencyEntity: { [key: string]: any }[] = await entity[configDependency.table];
      const updatedDependencies: { [key: string]: any }[] = dataToUpdate[configDependency.table];

      // Mark to be deleted all existing records that are not on "updatedDependencyValues".
      dependencyEntity
        .filter(item => !updatedDependencies.some((e: any) => e.id === item['id']))
        .forEach(item => { item['deletedAt'] = new Date(); });


      for (const updatedDependency of updatedDependencies) {

        if (!updatedDependency['id']) { // New dependency entry.

          // This "id" key can arrive "undefined" or "null!
          // As we want to create a new record, the "id" MUST be removed so TypeOrm assume as being a creation.
          if (updatedDependency !== undefined) {
            delete updatedDependency['id'];
          }

          const newEntry: { [key: string]: any } = Object.entries(updatedDependency)
            .filter(([key, _value]) => configDependency.fields.includes(key))
            .reduce((acc, item) => ({ ...acc, [item[0]]: item[1] }), {});
          newEntry['createdBy'] = user.id;
          newEntry['updatedBy'] = user.id;

          dependencyEntity.push(
            await this.parseSectionUpdate(
              user,
              newEntry,
              { fields: configDependency.fields, lookupTables: configDependency.lookupTables },
              updatedDependency
            )
          );

        } else {

          const existingEntry = dependencyEntity.find(item => item['id'] === updatedDependency['id']);
          if (!existingEntry) {
            throw new InternalServerError(InnovationErrorsEnum.INNOVATION_SECTIONS_CONFIG_UNAVAILABLE, { details: { type: 'dependency', value: updatedDependency['id'] } });
          }

          await this.parseSectionUpdate(
            user,
            existingEntry,
            { fields: configDependency.fields, lookupTables: configDependency.lookupTables },
            updatedDependency
          );

        }

      }

    }

    return entity;

  }


  private async parseSectionInformation(
    entity: { [key: string]: any }, // This variable should hold an TypeORM entity.
    sectionFiles: undefined | InnovationFileEntity[],
    config: {
      fields: string[],
      lookupTables?: string[] | undefined,
      dependencies?: {
        table: string;
        fields: string[];
        lookupTables?: string[];
      }[] | undefined
      allowFileUploads?: boolean | undefined
    }
  ): Promise<{ [key: string]: any }> {

    let data: { [key: string]: any } = {};

    // Populate with innovation table fields.
    data = Object.entries(entity)
      .filter(([key, _value]) => config.fields.includes(key as keyof InnovationEntity))
      .reduce((acc, item) => ({ ...acc, [item[0]]: item[1] }), {});

    // Populate with uploaded files (if any).
    if (config.allowFileUploads && sectionFiles) {
      data['files'] = sectionFiles.map(file => ({
        id: file.id,
        displayFileName: file.displayFileName,
        url: this.fileStorageService.getDownloadUrl(file.id, file.displayFileName)
      }));
    }

    // Populate with innovation lookup tables information.
    for (const lookupTable of (config.lookupTables || [])) {

      const lookupEntity: { [key: string]: any }[] = await entity[lookupTable];
      if (Array.isArray(lookupEntity)) {
        data[lookupTable] = lookupEntity.flatMap(item => item['type']); // "type" refers to the column name. All lookup tables should have this structure.
      } else {
        throw new InternalServerError(InnovationErrorsEnum.INNOVATION_SECTIONS_CONFIG_LOOKUP_NOT_ARRAY, { details: { type: 'lookup', value: lookupEntity } });
      }

    }


    for (const configDependency of config.dependencies || []) {

      const dependencyEntity: { [key: string]: any }[] = await entity[configDependency.table];
      if (!Array.isArray(dependencyEntity)) {
        throw new InternalServerError(InnovationErrorsEnum.INNOVATION_SECTIONS_CONFIG_LOOKUP_NOT_ARRAY, { details: { type: 'dependency', value: dependencyEntity } });
      }

      const result: { [key: string]: any }[] = [];

      for (const dependencyTableInfo of dependencyEntity) {

        result.push(
          await this.parseSectionInformation(
            dependencyTableInfo,
            dependencyTableInfo['files'],
            { fields: configDependency.fields, lookupTables: configDependency.lookupTables }
          )
        );

      }

      data[configDependency.table] = result;

    }

    return data;

  }

}<|MERGE_RESOLUTION|>--- conflicted
+++ resolved
@@ -10,12 +10,8 @@
 
 import { EntityManager, In } from 'typeorm';
 import { INNOVATION_SECTIONS_CONFIG } from '../_config';
-<<<<<<< HEAD
-import { In } from 'typeorm';
 import type { DomainContextType } from '@innovations/shared/types';
-=======
 import type { InnovationSectionModel } from '../_types/innovation.types';
->>>>>>> 40cae2ba
 
 @injectable()
 export class InnovationSectionsService extends BaseService {
@@ -261,16 +257,13 @@
   }
 
 
-<<<<<<< HEAD
-  async submitInnovationSection(user: { id: string, identityId: string; type: UserTypeEnum }, domainContext: DomainContextType, innovationId: string, sectionKey: InnovationSectionEnum): Promise<{ id: string }> {
-=======
   async submitInnovationSection(
     user: { id: string, identityId: string; type: UserTypeEnum },
+    domainContext: DomainContextType,
     innovationId: string,
     sectionKey: InnovationSectionEnum,
     entityManager?: EntityManager
   ): Promise<{ id: string }> {
->>>>>>> 40cae2ba
 
     const connection = entityManager ?? this.sqlConnection.manager;
 
