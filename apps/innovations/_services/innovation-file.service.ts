import { inject, injectable } from 'inversify';
import { basename, extname } from 'path';

import type { EntityManager } from 'typeorm';

import { InnovationFileEntity } from '@innovations/shared/entities';
import { FileStorageServiceSymbol, FileStorageServiceType } from '@innovations/shared/services';

import { BaseService } from './base.service';

@injectable()
export class InnovationFileService extends BaseService {

  constructor(@inject(FileStorageServiceSymbol) private fileStorageService: FileStorageServiceType) {
    super();
  }
  
  /**
   * uploads a file to the innovation
   * @param userId the user identifier making the request
   * @param innovationId the innovation identifier
   * @param filename the file name
   * @param context optional context for the file
   * @param em optional entity manager to use for the transaction
   * @returns the created file and the url to upload the file to
   */
  async uploadInnovationFile(
    userId: string,
    innovationId: string, 
    filename: string, 
    context: null | string, 
    entityManager?: EntityManager
  ): Promise<{id: string, displayFileName: string, url: string}> {
    
    const connection = entityManager ?? this.sqlConnection.manager;
    const extension = extname(filename);
    const filenameWithoutExtension = basename(filename, extension);
    
    const file = await connection.save(InnovationFileEntity, {
      createdBy: userId,
      displayFileName: filenameWithoutExtension.substring(0, 99-extension.length) + extension, // failsafe to avoid filename too long (100 chars max)
      innovation: { id: innovationId },
      context,
    });

    return {
      id: file.id,
      displayFileName: file.displayFileName,
      url: this.fileStorageService.getUploadUrl(file.id, filename)
    };
<<<<<<< HEAD
  }

  /**
   * gets the files by id
   * @param ids the file identifiers
   * @param entityManager optional entity manager to use for the transaction
   * @returns the files
   */
  async getFilesByIds(ids: undefined | string[], entityManager?: EntityManager): Promise<InnovationFileEntity[]> {

    if(ids?.length === 0) {
      return [];
    }
    
    const connection = entityManager ?? this.sqlConnection.manager;

    return connection.createQueryBuilder(InnovationFileEntity, 'file')
      .where('file.id IN (:...ids)', { ids })
      .getMany();
=======
>>>>>>> c643b72c
  }
}<|MERGE_RESOLUTION|>--- conflicted
+++ resolved
@@ -48,7 +48,6 @@
       displayFileName: file.displayFileName,
       url: this.fileStorageService.getUploadUrl(file.id, filename)
     };
-<<<<<<< HEAD
   }
 
   /**
@@ -68,7 +67,5 @@
     return connection.createQueryBuilder(InnovationFileEntity, 'file')
       .where('file.id IN (:...ids)', { ids })
       .getMany();
-=======
->>>>>>> c643b72c
   }
 }