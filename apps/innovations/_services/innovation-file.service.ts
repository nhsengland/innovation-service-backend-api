--- conflicted
+++ resolved
@@ -56,17 +56,11 @@
    * @param entityManager optional entity manager to use for the transaction
    * @returns the files
    */
-<<<<<<< HEAD
   async getFilesByIds(
     ids: undefined | string[],
     entityManager?: EntityManager
   ): Promise<InnovationFileEntity[]> {
-    if (ids?.length === 0) {
-=======
-  async getFilesByIds(ids: undefined | string[], entityManager?: EntityManager): Promise<InnovationFileEntity[]> {
-
     if(!ids?.length) {
->>>>>>> 58092027
       return [];
     }
 
