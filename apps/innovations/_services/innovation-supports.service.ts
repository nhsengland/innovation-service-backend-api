--- conflicted
+++ resolved
@@ -7,13 +7,9 @@
   InnovationSupportEntity,
   InnovationSupportLogEntity,
   InnovationTaskEntity,
-<<<<<<< HEAD
   InnovationThreadEntity,
-  OrganisationUnitEntity
-=======
   OrganisationUnitEntity,
   UserRoleEntity
->>>>>>> 0d6de013
 } from '@innovations/shared/entities';
 import {
   ActivityEnum,
