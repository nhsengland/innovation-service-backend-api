import { inject, injectable } from 'inversify';
import { In } from 'typeorm';

import { InnovationActionEntity, InnovationEntity, InnovationSupportEntity, InnovationSupportLogEntity, OrganisationUnitEntity, OrganisationUnitUserEntity } from '@innovations/shared/entities';
import { ActivityEnum, InnovationActionStatusEnum, InnovationSupportLogTypeEnum, InnovationSupportStatusEnum, NotifierTypeEnum, ThreadContextTypeEnum, type UserTypeEnum } from '@innovations/shared/enums';
import { GenericErrorsEnum, InnovationErrorsEnum, InternalServerError, NotFoundError, UnprocessableEntityError } from '@innovations/shared/errors';
import { DomainServiceSymbol, NotifierServiceSymbol, NotifierServiceType, type DomainServiceType } from '@innovations/shared/services';

import { InnovationThreadSubjectEnum } from '../_enums/innovation.enums';

import { BaseService } from './base.service';
import { InnovationThreadsServiceSymbol, InnovationThreadsServiceType } from './interfaces';
<<<<<<< HEAD
import type { DomainUserInfoType } from '@innovations/shared/types';
=======
import type { InnovationSupportsLogType } from '../_types/innovation.types';

>>>>>>> 9320b049


@injectable()
export class InnovationSupportsService extends BaseService {

  constructor(
    @inject(DomainServiceSymbol) private domainService: DomainServiceType,
    @inject(NotifierServiceSymbol) private notifierService: NotifierServiceType,
    @inject(InnovationThreadsServiceSymbol) private innovationThreadsService: InnovationThreadsServiceType,
  ) { super(); }


  async getInnovationSupportsList(innovationId: string, filters: { fields: ('engagingAccessors')[] }): Promise<{
    id: string,
    status: InnovationSupportStatusEnum,
    organisation: {
      id: string, name: string, acronym: string | null,
      unit: { id: string, name: string, acronym: string | null }
    },
    engagingAccessors?: { id: string, organisationUnitUserId: string, name: string }[]
  }[]> {

    const query = this.sqlConnection.createQueryBuilder(InnovationEntity, 'innovation')
      .leftJoinAndSelect('innovation.innovationSupports', 'supports')
      .leftJoinAndSelect('supports.organisationUnit', 'organisationUnit')
      .leftJoinAndSelect('organisationUnit.organisation', 'organisation')
      .where('innovation.id = :innovationId', { innovationId });

    if (filters.fields.includes('engagingAccessors')) {
      query.leftJoinAndSelect('supports.organisationUnitUsers', 'organisationUnitUser');
      query.leftJoinAndSelect('organisationUnitUser.organisationUser', 'organisationUser');
      query.leftJoinAndSelect('organisationUser.user', 'user');
    }

    const innovation = await query.getOne();
    if (!innovation) {
      throw new NotFoundError(InnovationErrorsEnum.INNOVATION_NOT_FOUND);
    }

    const innovationSupports = innovation.innovationSupports;

    // Fetch users names.
    let usersInfo: { id: string, identityId: string, email: string, displayName: string, type: UserTypeEnum, isActive: boolean }[] = [];

    if (filters.fields.includes('engagingAccessors')) {

      const assignedAccessorsIds = innovationSupports
        .filter(support => support.status === InnovationSupportStatusEnum.ENGAGING)
        .flatMap(support => support.organisationUnitUsers.map(item => item.organisationUser.user.id));

      usersInfo = (await this.domainService.users.getUsersList({ userIds: assignedAccessorsIds }));

    }

    try {

      return innovationSupports.map(support => {

        let engagingAccessors: { id: string, organisationUnitUserId: string, name: string }[] | undefined = undefined;

        if (filters.fields.includes('engagingAccessors')) {
          engagingAccessors = support.organisationUnitUsers.map(su => ({
            id: su.organisationUser.user.id,
            organisationUnitUserId: su.id,
            name: usersInfo.find(item => item.id === su.organisationUser.user.id && item.isActive)?.displayName || ''
          })).filter(authUser => authUser.name);
        }

        return {
          id: support.id,
          status: support.status,
          organisation: {
            id: support.organisationUnit.organisation.id,
            name: support.organisationUnit.organisation.name,
            acronym: support.organisationUnit.organisation.acronym,
            unit: {
              id: support.organisationUnit.id,
              name: support.organisationUnit.name,
              acronym: support.organisationUnit.acronym,
            }
          },
          ...(engagingAccessors === undefined ? {} : { engagingAccessors })
        };

      });

    } catch (error) {
      throw new InternalServerError(GenericErrorsEnum.UNKNOWN_ERROR);
    }
  }

  async getInnovationSupportLogs(
    innovationId: string,
  ): Promise<InnovationSupportsLogType[]> {

    const query = this.sqlConnection
      .createQueryBuilder(InnovationSupportLogEntity, 'supports')
      .leftJoinAndSelect('supports.innovation', 'innovation')
      .leftJoinAndSelect('supports.organisationUnit', 'organisationUnit')
      .leftJoinAndSelect('organisationUnit.organisation', 'organisation')
      .leftJoinAndSelect('supports.suggestedOrganisationUnits', 'suggestedOrganisationUnits')
      .leftJoinAndSelect('suggestedOrganisationUnits.organisation', 'suggestedOrganisation')
      .where('innovation.id = :innovationId', { innovationId })
      .andWhere('suggestedOrganisation.inactivated_at IS NULL')
      .orderBy('supports.createdAt', 'ASC');

    const supportLogs = await query.getMany();

    const usersIds = supportLogs.map(item => item.createdBy);
    const usersInfo = (await this.domainService.users.getUsersList({ userIds: [...usersIds] }));
    const userNames: {[key: string]: string} = usersInfo.reduce((map: {[key: string]: string}, obj) => {
      map[obj.id] = obj.displayName;
      return map;
    }, {});
   

    const response: InnovationSupportsLogType[] = supportLogs.map((log) => {
      const rec: InnovationSupportsLogType = {
        id: log.id,
        type: log.type,
        description: log.description,
        innovationSupportStatus: log.innovationSupportStatus,
        createdBy: userNames[log.createdBy] ?? '',
        createdAt: log.createdAt,
        organisationUnit: log.organisationUnit ? {
          id: log.organisationUnit.id,
          name: log.organisationUnit.name,
          acronym: log.organisationUnit.acronym,
          organisation: {
            id: log.organisationUnit.organisation.id,
            name: log.organisationUnit.organisation.name,
            acronym: log.organisationUnit.organisation.acronym,
          },
        } : null,
      };

      if (
        log.suggestedOrganisationUnits &&
        log.suggestedOrganisationUnits.length > 0
      ) {
        rec.suggestedOrganisationUnits = log.suggestedOrganisationUnits.map((orgUnit: OrganisationUnitEntity) => ({
            id: orgUnit.id,
            name: orgUnit.name,
            acronym: orgUnit.acronym,
            organisation: {
              id: orgUnit.organisation.id,
              name: orgUnit.organisation.name,
              acronym: orgUnit.organisation.acronym,
            },
          })
        );
      }

      return rec;
    });

    return response;
  }


  async getInnovationSupportInfo(innovationSupportId: string): Promise<{
    id: string,
    status: InnovationSupportStatusEnum,
    engagingAccessors: { id: string, organisationUnitUserId: string, name: string }[]
  }> {

    const innovation = await this.sqlConnection.createQueryBuilder(InnovationEntity, 'innovation')
      .innerJoinAndSelect('innovation.innovationSupports', 'support')
      .innerJoinAndSelect('support.organisationUnit', 'organisationUnit')
      .innerJoinAndSelect('organisationUnit.organisation', 'organisation')
      .leftJoinAndSelect('support.organisationUnitUsers', 'organisationUnitUser')
      .leftJoinAndSelect('organisationUnitUser.organisationUser', 'organisationUser')
      .leftJoinAndSelect('organisationUser.user', 'user')
      .where('support.id = :innovationSupportId', { innovationSupportId })
      .getOne();
    if (!innovation) {
      throw new NotFoundError(InnovationErrorsEnum.INNOVATION_NOT_FOUND);
    }

    const innovationSupport = innovation.innovationSupports.find(item => item.id === innovationSupportId);
    if (!innovationSupport) {
      throw new NotFoundError(InnovationErrorsEnum.INNOVATION_SUPPORT_NOT_FOUND);
    }

    // Fetch users names.
    const assignedAccessorsIds = innovationSupport.organisationUnitUsers.map(item => item.organisationUser.user.id);
    const usersInfo = (await this.domainService.users.getUsersList({ userIds: assignedAccessorsIds }));

    try {

      return {
        id: innovationSupport.id,
        status: innovationSupport.status,
        engagingAccessors: innovationSupport.organisationUnitUsers.map(su => ({
          id: su.organisationUser.user.id,
          organisationUnitUserId: su.id,
          name: usersInfo.find(item => item.id === su.organisationUser.user.id && item.isActive)?.displayName || ''
        })).filter(authUser => authUser.name)
      };

    } catch (error) {
      throw new InternalServerError(GenericErrorsEnum.UNKNOWN_ERROR);
    }

  }


  async createInnovationSupport(
    user: { id: string, identityId: string, type: UserTypeEnum },
    organisationUnitId: string,
    innovationId: string,
    data: { status: InnovationSupportStatusEnum, message: string, accessors?: { id: string, organisationUnitUserId: string }[] }
  ): Promise<{ id: string }> {

    const organisationUnit = await this.sqlConnection.createQueryBuilder(OrganisationUnitEntity, 'unit')
      .where('unit.id = :organisationUnitId', { organisationUnitId })
      .getOne();
    if (!organisationUnit) {
      throw new UnprocessableEntityError(InnovationErrorsEnum.INNOVATION_SUPPORT_WITH_UNPROCESSABLE_ORGANISATION_UNIT);
    }

    const support = await this.sqlConnection.createQueryBuilder(InnovationSupportEntity, 'support')
      .where('support.innovation.id = :innovationId ', { innovationId, })
      .andWhere('support.organisation_unit_id = :organisationUnitId', { organisationUnitId })
      .getOne();
    if (support) {
      throw new UnprocessableEntityError(InnovationErrorsEnum.INNOVATION_SUPPORT_ALREADY_EXISTS);
    }

    const result = await this.sqlConnection.transaction(async transaction => {

      const newSupport = InnovationSupportEntity.new({
        status: data.status,
        createdBy: user.id,
        updatedBy: user.id,
        innovation: InnovationEntity.new({ id: innovationId }),
        organisationUnit: OrganisationUnitEntity.new({ id: organisationUnit.id }),
        organisationUnitUsers: (data.accessors || []).map(item => OrganisationUnitUserEntity.new({ id: item.organisationUnitUserId }))
      });

      const savedSupport = await transaction.save(InnovationSupportEntity, newSupport);


      const thread = await this.innovationThreadsService.createThreadOrMessage(
        { id: user.id, identityId: user.identityId, type: user.type },
        innovationId,
        InnovationThreadSubjectEnum.INNOVATION_SUPPORT_UPDATE,
        data.message,
        savedSupport.id,
        ThreadContextTypeEnum.SUPPORT,
        transaction,
        true,
      );

      await this.domainService.innovations.addActivityLog<'SUPPORT_STATUS_UPDATE'>(
        transaction,
        { userId: user.id, innovationId: innovationId, activity: ActivityEnum.SUPPORT_STATUS_UPDATE },
        {
          innovationSupportStatus: savedSupport.status,
          organisationUnit: organisationUnit.name,
          comment: { id: thread.message?.id ?? '', value: thread.message?.message ?? '' }
        }
      );

      await this.domainService.innovations.addSupportLog(
        transaction,
        { id: user.id, organisationUnitId: organisationUnitId },
        { id: innovationId },
        savedSupport.status,
        { type: InnovationSupportLogTypeEnum.STATUS_UPDATE, description: thread.message?.message ?? '', suggestedOrganisationUnits: [] }
      );

      return { id: savedSupport.id };

    });

    await this.notifierService.send<NotifierTypeEnum.INNOVATION_SUPPORT_STATUS_UPDATE>(
      user,
      NotifierTypeEnum.INNOVATION_SUPPORT_STATUS_UPDATE,
      {
        innovationId,
        innovationSupport: {
          id: result.id,
          status: data.status,
          statusChanged: true,
          message: data.message,
          newAssignedAccessors: data.status === InnovationSupportStatusEnum.ENGAGING ? (data.accessors ?? []).map(item => ({ id: item.id })) : []
        }
      }
    );

    return result;

  }


  async updateInnovationSupport(
    user: { id: string, identityId: string, type: UserTypeEnum },
    innovationId: string,
    supportId: string,
    data: { status: InnovationSupportStatusEnum, message: string, accessors?: { id: string, organisationUnitUserId: string }[] }
  ): Promise<{ id: string }> {

    const dbSupport = await this.sqlConnection.createQueryBuilder(InnovationSupportEntity, 'support')
      .innerJoinAndSelect('support.organisationUnit', 'organisationUnit')
      .leftJoinAndSelect('support.organisationUnitUsers', 'organisationUnitUsers')
      .where('support.id = :supportId ', { supportId })
      .getOne();
    if (!dbSupport) {
      throw new NotFoundError(InnovationErrorsEnum.INNOVATION_SUPPORT_NOT_FOUND);
    }

    const previousUsersOrganisationUnitUsersIds = new Set(dbSupport.organisationUnitUsers.map(item => item.id));
    const previousStatus = dbSupport.status;


    const result = await this.sqlConnection.transaction(async transaction => {

      if (data.status === InnovationSupportStatusEnum.ENGAGING) {

        dbSupport.organisationUnitUsers = (data.accessors || []).map(item => OrganisationUnitUserEntity.new({ id: item.organisationUnitUserId }));

      } else { // In the case that previous support was ENGAGING, cleanup several relations!

        dbSupport.organisationUnitUsers = [];

        // Cleanup actions if the status is not ENGAGING or FURTHER_INFO_REQUIRED
        if (data.status !== InnovationSupportStatusEnum.FURTHER_INFO_REQUIRED) {
          await transaction.createQueryBuilder().update(InnovationActionEntity)
            .set({ status: InnovationActionStatusEnum.DELETED, updatedBy: user.id })
            .where({
              innovationSupport: dbSupport.id,
              status: In([InnovationActionStatusEnum.REQUESTED, InnovationActionStatusEnum.IN_REVIEW])
            })
            .execute();
        }

      }

      dbSupport.status = data.status;
      dbSupport.updatedBy = user.id;

      const savedSupport = await transaction.save(InnovationSupportEntity, dbSupport);


      const thread = await this.innovationThreadsService.createThreadOrMessage(
        { id: user.id, identityId: user.identityId, type: user.type },
        innovationId,
        InnovationThreadSubjectEnum.INNOVATION_SUPPORT_UPDATE,
        data.message,
        savedSupport.id,
        ThreadContextTypeEnum.SUPPORT,
        transaction,
        true,
      );

      await this.domainService.innovations.addActivityLog<'SUPPORT_STATUS_UPDATE'>(
        transaction,
        { userId: user.id, innovationId: innovationId, activity: ActivityEnum.SUPPORT_STATUS_UPDATE },
        {
          innovationSupportStatus: savedSupport.status,
          organisationUnit: savedSupport.organisationUnit.name,
          comment: { id: thread.message!.id, value: thread.message!.message }
        }
      );

      await this.domainService.innovations.addSupportLog(
        transaction,
        { id: user.id, organisationUnitId: savedSupport.organisationUnit.id },
        { id: innovationId },
        savedSupport.status,
        { type: InnovationSupportLogTypeEnum.STATUS_UPDATE, description: thread.message!.message, suggestedOrganisationUnits: [] }
      );

      return { id: savedSupport.id };

    });

    await this.notifierService.send<NotifierTypeEnum.INNOVATION_SUPPORT_STATUS_UPDATE>(
      user,
      NotifierTypeEnum.INNOVATION_SUPPORT_STATUS_UPDATE,
      {
        innovationId,
        innovationSupport: {
          id: result.id,
          status: data.status,
          statusChanged: previousStatus !== data.status,
          message: data.message,
          newAssignedAccessors: data.status === InnovationSupportStatusEnum.ENGAGING ?
            (data.accessors ?? [])
              .filter(item => !previousUsersOrganisationUnitUsersIds.has(item.organisationUnitUserId))
              .map(item => ({ id: item.id }))
            : []
        }
      }
    );

    return result;

  }

  async changeInnovationSupportStatusRequest(requestUser: DomainUserInfoType, innovationId: string, supportId: string, status: InnovationSupportStatusEnum, requestReason: string): Promise<boolean> {
    await this.notifierService.send<NotifierTypeEnum.INNOVATION_SUPPORT_STATUS_CHANGE_REQUEST>(
      requestUser,
      NotifierTypeEnum.INNOVATION_SUPPORT_STATUS_CHANGE_REQUEST,
      { innovationId, supportId ,proposedStatus: status, requestStatusUpdateComment: requestReason },
    );

    return true;
  }
}<|MERGE_RESOLUTION|>--- conflicted
+++ resolved
@@ -10,12 +10,9 @@
 
 import { BaseService } from './base.service';
 import { InnovationThreadsServiceSymbol, InnovationThreadsServiceType } from './interfaces';
-<<<<<<< HEAD
+import type { InnovationSupportsLogType } from '../_types/innovation.types';
 import type { DomainUserInfoType } from '@innovations/shared/types';
-=======
-import type { InnovationSupportsLogType } from '../_types/innovation.types';
-
->>>>>>> 9320b049
+
 
 
 @injectable()
