--- conflicted
+++ resolved
@@ -100,6 +100,7 @@
         'previousAssessment.id',
         'previousAssessment.majorVersion',
         'previousAssessment.minorVersion',
+        'previousAssessment.createdAt',
         'reassessmentRequest.updatedInnovationRecord',
         'reassessmentRequest.description',
         'reassessmentRequest.reassessmentReason',
@@ -151,16 +152,13 @@
           ...(assessment.reassessmentRequest.updatedInnovationRecord && {
             updatedInnovationRecord: assessment.reassessmentRequest.updatedInnovationRecord
           }),
+          ...(assessment.previousAssessment && { previousCreatedAt: assessment.previousAssessment?.createdAt }),
           reassessmentReason: assessment.reassessmentRequest.reassessmentReason,
           ...(assessment.reassessmentRequest.otherReassessmentReason && {
             otherReassessmentReason: assessment.reassessmentRequest.otherReassessmentReason
           }),
           description: assessment.reassessmentRequest.description,
-<<<<<<< HEAD
           whatSupportDoYouNeed: assessment.reassessmentRequest.whatSupportDoYouNeed,
-          previousAssessmentId: assessment.previousAssessment!.id, // It's safe to assume that previousAssessment is not null here as it was validated before
-=======
->>>>>>> ec88a7da
           sectionsUpdatedSinceLastAssessment: await this.getSectionsUpdatedSincePreviousAssessment(
             assessment.id,
             connection
@@ -559,7 +557,7 @@
     }
 
     // Get the latest assessment record.
-    const assessment = await connection
+    const previousAssessment = await connection
       .createQueryBuilder(InnovationAssessmentEntity, 'assessment')
       .innerJoinAndSelect('assessment.innovation', 'innovation')
       .leftJoinAndSelect('assessment.assignTo', 'assignTo')
@@ -567,7 +565,7 @@
       .where('innovation.id = :innovationId', { innovationId })
       .orderBy('assessment.createdAt', 'DESC') // Not needed, but it doesn't do any harm.
       .getOne();
-    if (!assessment) {
+    if (!previousAssessment) {
       throw new NotFoundError(InnovationErrorsEnum.INNOVATION_ASSESSMENT_NOT_FOUND);
     }
 
@@ -612,29 +610,44 @@
 
       await this.documentService.syncDocumentVersions(domainContext, innovationId, transaction, { updatedAt: now });
 
-      const assessmentClone = await transaction.save(
+      // const assessmentClone = await transaction.save(
+      //   InnovationAssessmentEntity,
+      //   (({
+      //     id,
+      //     finishedAt,
+      //     startedAt,
+      //     createdAt,
+      //     createdBy,
+      //     updatedAt,
+      //     updatedBy,
+      //     deletedAt,
+      //     assignTo,
+      //     exemptedAt,
+      //     exemptedReason,
+      //     exemptedMessage,
+      //     previousAssessment,
+      //     ...item
+      //   }) => ({
+      //     ...item,
+      //     createdBy: domainContext.id,
+      //     updatedBy: domainContext.id,
+      //     previousAssessment: { id: assessment.id }
+      //   }))(assessment) // Clones assessment variable, without some keys (id, finishedAt, ...).
+      // );
+
+      const assessment = await transaction.save(
         InnovationAssessmentEntity,
-        (({
-          id,
-          finishedAt,
-          startedAt,
-          createdAt,
-          createdBy,
-          updatedAt,
-          updatedBy,
-          deletedAt,
-          assignTo,
-          exemptedAt,
-          exemptedReason,
-          exemptedMessage,
-          previousAssessment,
-          ...item
-        }) => ({
-          ...item,
+        InnovationAssessmentEntity.new({
+          description: '', // assessment.description,
+          innovation: InnovationEntity.new({ id: innovationId }),
+          assignTo: UserEntity.new({ id: domainContext.id }),
+          startedAt: new Date(),
           createdBy: domainContext.id,
           updatedBy: domainContext.id,
-          previousAssessment: { id: assessment.id }
-        }))(assessment) // Clones assessment variable, without some keys (id, finishedAt, ...).
+          previousAssessment: InnovationAssessmentEntity.new({ id: previousAssessment.id }),
+          majorVersion: previousAssessment.majorVersion + 1,
+          minorVersion: 0
+        })
       );
 
       await transaction.update(
@@ -646,22 +659,22 @@
           statusUpdatedAt: now,
           archivedStatus: null,
           archiveReason: null,
-          updatedBy: assessmentClone.createdBy,
-          currentAssessment: { id: assessmentClone.id }
+          updatedBy: assessment.createdBy,
+          currentAssessment: { id: assessment.id }
         }
       );
 
       const reassessment = await transaction.save(
         InnovationReassessmentRequestEntity,
         InnovationReassessmentRequestEntity.new({
-          assessment: InnovationAssessmentEntity.new({ id: assessmentClone.id }),
+          assessment: InnovationAssessmentEntity.new({ id: assessment.id }),
           innovation: InnovationEntity.new({ id: innovationId }),
           description: data.description,
           reassessmentReason: data.reassessmentReason,
           ...(data.otherReassessmentReason && { otherReassessmentReason: data.otherReassessmentReason }),
           whatSupportDoYouNeed: data.whatSupportDoYouNeed,
-          createdBy: assessmentClone.createdBy,
-          updatedBy: assessmentClone.updatedBy
+          createdBy: assessment.createdBy,
+          updatedBy: assessment.updatedBy
         })
       );
 
@@ -672,10 +685,10 @@
           activity: ActivityEnum.NEEDS_ASSESSMENT_REASSESSMENT_REQUESTED,
           domainContext
         },
-        { assessment: { id: assessmentClone.id }, reassessment: { id: reassessment.id } }
+        { assessment: { id: assessment.id }, reassessment: { id: reassessment.id } }
       );
 
-      return { assessment: { id: assessmentClone.id }, reassessment: { id: reassessment.id } };
+      return { assessment: { id: assessment.id }, reassessment: { id: reassessment.id } };
     });
 
     await this.notifierService.send(domainContext, NotifierTypeEnum.INNOVATION_SUBMITTED, {
