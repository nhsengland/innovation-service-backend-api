--- conflicted
+++ resolved
@@ -131,21 +131,6 @@
 
     return this.sqlConnection.transaction(async transaction => {
 
-<<<<<<< HEAD
-=======
-      const thread = await this.threadService.createThread(
-        user,
-        innovationId,
-        InnovationThreadSubjectEnum.NEEDS_ASSESSMENT_START,
-        data.message,
-        true,
-        innovationId,
-        ThreadContextTypeEnum.NEEDS_ASSESSMENT,
-        transaction,
-        false,
-      )
-
->>>>>>> 55adfd99
       await transaction.update(InnovationEntity,
         { id: innovationId },
         { status: InnovationStatusEnum.NEEDS_ASSESSMENT }
