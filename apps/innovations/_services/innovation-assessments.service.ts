import { inject, injectable } from 'inversify';

import { ActivityEnum, InnovationStatusEnum, InnovationSupportStatusEnum, MaturityLevelCatalogueEnum, NotifierTypeEnum, ThreadContextTypeEnum, YesOrNoCatalogueEnum, YesPartiallyNoCatalogueEnum } from '@innovations/shared/enums';
import { InnovationAssessmentEntity, InnovationEntity, InnovationReassessmentRequestEntity, OrganisationEntity, OrganisationUnitEntity, UserEntity } from '@innovations/shared/entities';
import { GenericErrorsEnum, InnovationErrorsEnum, InternalServerError, NotFoundError, UnprocessableEntityError } from '@innovations/shared/errors';
import { DomainServiceSymbol, DomainServiceType, NotifierServiceSymbol, NotifierServiceType } from '@innovations/shared/services';
import type { DomainUserInfoType } from '@innovations/shared/types';

import { InnovationHelper } from '../_helpers/innovation.helper';
import type { InnovationAssessmentType } from '../_types/innovation.types';

import { BaseService } from './base.service';
import { InnovationThreadsServiceSymbol, InnovationThreadsServiceType } from './interfaces';


@injectable()
export class InnovationAssessmentsService extends BaseService {

  constructor(
    @inject(DomainServiceSymbol) private domainService: DomainServiceType,
    @inject(InnovationThreadsServiceSymbol) private threadService: InnovationThreadsServiceType,
    @inject(NotifierServiceSymbol) private notifierService: NotifierServiceType
  ) { super(); }


  async getInnovationAssessmentInfo(assessmentId: string): Promise<InnovationAssessmentType> {

    const assessment = await this.sqlConnection.createQueryBuilder(InnovationAssessmentEntity, 'assessment')
      .innerJoinAndSelect('assessment.assignTo', 'assignTo')
      .leftJoinAndSelect('assessment.organisationUnits', 'organisationUnit')
      .leftJoinAndSelect('organisationUnit.organisation', 'organisation')
      // Deleted assessments are necessary for history / activity log purposes.
      // This query will retrieve deleted records from InnovationAssessmentEntity and InnovationReassessmentRequestEntity.
      .withDeleted()
      .leftJoinAndSelect('assessment.reassessmentRequest', 'reassessmentRequest')
      .where('assessment.id = :assessmentId', { assessmentId })
      .getOne();
    if (!assessment) {
      throw new NotFoundError(InnovationErrorsEnum.INNOVATION_ASSESSMENT_NOT_FOUND);
    }

    // Fetch users names.
    const usersInfo = (await this.domainService.users.getUsersList({ userIds: [assessment.assignTo.id, assessment.updatedBy] }));

    try {

      return {
        id: assessment.id,
        ...(!assessment.reassessmentRequest ? {} : { reassessment: { updatedInnovationRecord: assessment.reassessmentRequest.updatedInnovationRecord, description: assessment.reassessmentRequest.description } }),
        summary: assessment.summary,
        description: assessment.description,
        finishedAt: assessment.finishedAt,
        assignTo: { id: assessment.assignTo.id, name: usersInfo.find(user => user.id === assessment.assignTo.id)?.displayName || '' },
        maturityLevel: assessment.maturityLevel,
        maturityLevelComment: assessment.maturityLevelComment,
        hasRegulatoryApprovals: assessment.hasRegulatoryApprovals,
        hasRegulatoryApprovalsComment: assessment.hasRegulatoryApprovalsComment,
        hasEvidence: assessment.hasEvidence,
        hasEvidenceComment: assessment.hasEvidenceComment,
        hasValidation: assessment.hasValidation,
        hasValidationComment: assessment.hasValidationComment,
        hasProposition: assessment.hasProposition,
        hasPropositionComment: assessment.hasPropositionComment,
        hasCompetitionKnowledge: assessment.hasCompetitionKnowledge,
        hasCompetitionKnowledgeComment: assessment.hasCompetitionKnowledgeComment,
        hasImplementationPlan: assessment.hasImplementationPlan,
        hasImplementationPlanComment: assessment.hasImplementationPlanComment,
        hasScaleResource: assessment.hasScaleResource,
        hasScaleResourceComment: assessment.hasScaleResourceComment,
        suggestedOrganisations: InnovationHelper.parseOrganisationUnitsToOrganisationsFormat(
          assessment.organisationUnits.map(item => ({
            id: item.id, name: item.name, acronym: item.acronym,
            organisation: { id: item.organisation.id, name: item.organisation.name, acronym: item.organisation.acronym }
          }))
        ),
        updatedAt: assessment.updatedAt,
        updatedBy: { id: assessment.updatedBy, name: usersInfo.find(user => user.id === assessment.updatedBy)?.displayName || '' }
      };

    } catch (error) {
      throw new InternalServerError(GenericErrorsEnum.UNKNOWN_ERROR);
    }

  }

  async createInnovationAssessment(
    user: DomainUserInfoType,
    innovationId: string,
    data: { message: string; }
  ): Promise<{ id: string; }> {

    const assessmentsCount = await this.sqlConnection.createQueryBuilder(InnovationAssessmentEntity, 'assessment')
      .where('assessment.innovation_id = :innovationId', { innovationId })
      .getCount();
    if (assessmentsCount > 0) {
      throw new UnprocessableEntityError(InnovationErrorsEnum.INNOVATION_ASSESSMENT_ALREADY_EXISTS);
    }


    return this.sqlConnection.transaction(async transaction => {

      await transaction.update(InnovationEntity,
        { id: innovationId },
        { status: InnovationStatusEnum.NEEDS_ASSESSMENT }
      );

      const assessment = await transaction.save(InnovationAssessmentEntity, InnovationAssessmentEntity.new({
        description: '', // assessment.description,
        innovation: InnovationEntity.new({ id: innovationId }),
        assignTo: UserEntity.new({ id: user.id }),
        createdBy: user.id,
        updatedBy: user.id
      }));

      const thread = await this.threadService.createThreadOrMessage(
        user,
        innovationId,
        'Initial needs assessment',
        data.message,
        assessment.id,
        ThreadContextTypeEnum.NEEDS_ASSESSMENT,
        transaction,
        true,
      );

      await this.domainService.innovations.addActivityLog<'NEEDS_ASSESSMENT_START'>(
        transaction,
        { userId: user.id, innovationId: innovationId, activity: ActivityEnum.NEEDS_ASSESSMENT_START },
        {
          comment: { id: thread.thread.id, value: data.message }
        }
      );

      return { id: assessment['id'] };

    });

  }

  async updateInnovationAssessment(
    user: DomainUserInfoType,
    innovationId: string,
    assessmentId: string,
    data: {
      summary?: null | string,
      description?: null | string,
      maturityLevel?: null | MaturityLevelCatalogueEnum,
      maturityLevelComment?: null | string,
      hasRegulatoryApprovals?: null | YesPartiallyNoCatalogueEnum,
      hasRegulatoryApprovalsComment?: null | string,
      hasEvidence?: null | YesPartiallyNoCatalogueEnum,
      hasEvidenceComment?: null | string,
      hasValidation?: null | YesPartiallyNoCatalogueEnum,
      hasValidationComment?: null | string,
      hasProposition?: null | YesPartiallyNoCatalogueEnum,
      hasPropositionComment?: null | string,
      hasCompetitionKnowledge?: null | YesPartiallyNoCatalogueEnum,
      hasCompetitionKnowledgeComment?: null | string,
      hasImplementationPlan?: null | YesPartiallyNoCatalogueEnum,
      hasImplementationPlanComment?: null | string,
      hasScaleResource?: null | YesPartiallyNoCatalogueEnum,
      hasScaleResourceComment?: null | string,
      suggestedOrganisationUnitsIds?: string[],
      isSubmission?: boolean;
    }
  ): Promise<{ id: string; }> {

    const dbAssessment = await this.sqlConnection.createQueryBuilder(InnovationAssessmentEntity, 'assessment')
      .leftJoinAndSelect('assessment.organisationUnits', 'organisationUnits')
      .where('assessment.id = :assessmentId', { assessmentId })
      .getOne();
    if (!dbAssessment) {
      throw new NotFoundError(InnovationErrorsEnum.INNOVATION_ASSESSMENT_NOT_FOUND);
    }

    // Obtains organisation's units that the innovator agreed to share his innovation with
    let innovationOrganisationUnitShares: string[] = [];
    const sharedOrganisations = await this.sqlConnection.createQueryBuilder(OrganisationEntity, 'organisation')
      .innerJoin('organisation.innovationShares', 'innovation')
      .innerJoin('organisation.organisationUnits', 'organisationUnits')
      .where('innovation.id = :innovationId', { innovationId })
      .getMany();

    for (const sharedOrganisation of sharedOrganisations) {
      const sharedOrganisationUnits = await sharedOrganisation.organisationUnits;
      innovationOrganisationUnitShares = [...innovationOrganisationUnitShares, ...sharedOrganisationUnits.map(item => item.id)];
    }

    const result = await this.sqlConnection.transaction(async transaction => {

      if (data.isSubmission && !dbAssessment.finishedAt) {

        dbAssessment.finishedAt = new Date().toISOString();

        await transaction.update(InnovationEntity,
          { id: innovationId },
          { status: InnovationStatusEnum.IN_PROGRESS, updatedBy: user.id }
        );

        await this.domainService.innovations.addActivityLog<'NEEDS_ASSESSMENT_COMPLETED'>(
          transaction,
          { userId: user.id, innovationId: innovationId, activity: ActivityEnum.NEEDS_ASSESSMENT_COMPLETED },
          {
            assessmentId: dbAssessment.id
          }
        );

      }


      // Update assessment record.
      for (const assessmentKey in data) {
        if (assessmentKey in dbAssessment) {
          (dbAssessment as any)[assessmentKey] = (data as any)[assessmentKey]; // TODO: Not pretty! Try to improve in the future.
        }
      }
      dbAssessment.updatedBy = user.id;

      if (data.suggestedOrganisationUnitsIds) {
        dbAssessment.organisationUnits = data.suggestedOrganisationUnitsIds.map(id => OrganisationUnitEntity.new({ id }));
      }

      const savedAssessment = await transaction.save(InnovationAssessmentEntity, dbAssessment);

      // Log suggested units
      if (dbAssessment.organisationUnits.length > 0) {

        const organisationUnits = await this.sqlConnection.createQueryBuilder(OrganisationUnitEntity, 'organisationUnit')
          .where('organisationUnit.id IN (:...ids)', { ids: dbAssessment.organisationUnits.map(ou => ou.id) })
          .getMany();

        await this.domainService.innovations.addActivityLog<'ORGANISATION_SUGGESTION'>(
          transaction,
          { userId: user.id, innovationId: innovationId, activity: ActivityEnum.ORGANISATION_SUGGESTION },
          {
            organisations: organisationUnits.map(item => item.name)
          }
        );

      }

      return savedAssessment;

    });

    if (data.isSubmission && dbAssessment.finishedAt) {
      await this.notifierService.send<NotifierTypeEnum.NEEDS_ASSESSMENT_COMPLETED>(
        user,
        NotifierTypeEnum.NEEDS_ASSESSMENT_COMPLETED,
        { innovationId: innovationId, assessmentId: assessmentId, organisationUnitIds: data.suggestedOrganisationUnitsIds || [] }
      );
    }

    return { id: result['id'] };

  }


  /**
   * @param requestUser - The user requesting the action. In this case, it's an innovator.
   * @param assessmentId - The assessment id to be cloned and closed.
   * @param data - The data to be used to create the new assessment request.
   * @returns - The assessment request id and the new assessment id.
   */
  async createInnovationReassessment(
    requestUser: DomainUserInfoType,
    innovationId: string,
    data: { updatedInnovationRecord: YesOrNoCatalogueEnum, description: string; },
  ): Promise<{ assessment: { id: string; }, reassessment: { id: string; }; }> {

    // If it has at least one ongoing support, cannot request reassessment.
    const hasOngoingSupports = await this.sqlConnection.createQueryBuilder(InnovationEntity, 'innovation')
      .innerJoin('innovation.innovationSupports', 'supports')
      .where('innovation.id = :innovationId', { innovationId })
      .andWhere('innovation.status = :innovationStatus', { innovationStatus: InnovationStatusEnum.IN_PROGRESS })
      .andWhere('supports.status IN (:...supportStatus)', { supportStatus: [InnovationSupportStatusEnum.ENGAGING, InnovationSupportStatusEnum.FURTHER_INFO_REQUIRED] })
      .getCount();
    if (hasOngoingSupports > 0) {
      throw new UnprocessableEntityError(InnovationErrorsEnum.INNOVATION_CANNOT_REQUEST_REASSESSMENT);
    }

    // Get the latest assessment record.
    const assessment = await this.sqlConnection.createQueryBuilder(InnovationAssessmentEntity, 'assessment')
      .innerJoinAndSelect('assessment.innovation', 'innovation')
      .innerJoinAndSelect('assessment.assignTo', 'assignTo')
      .leftJoinAndSelect('assessment.organisationUnits', 'organisationUnits')
      .where('innovation.id = :innovationId', { innovationId })
<<<<<<< HEAD
      .orderBy('assessment.createdAt', 'DESC')
=======
      .orderBy('assessment.createdAt', 'DESC') // Not needed, but it doesn't do any harm.
>>>>>>> 74a76547
      .getOne();
    if (!assessment) {
      throw new NotFoundError(InnovationErrorsEnum.INNOVATION_ASSESSMENT_NOT_FOUND);
    }

    const result = await this.sqlConnection.transaction(async transaction => {

      // 1. Update the innovation status to WAITING_NEEDS_ASSESSMENT
      // 2. Create a new assessment record copied from the previous one
      // 3. Create a new reassessment record
      // 4. Soft deletes the previous assessment record
      // 5. Create an activity log for the reassessment
      // 6. Sends notifications

      await transaction.update(InnovationEntity,
        { id: assessment.innovation.id },
        { status: InnovationStatusEnum.WAITING_NEEDS_ASSESSMENT, updatedBy: assessment.createdBy }
      );

      const assessmentClone = await transaction.save(InnovationAssessmentEntity,
        (({
          id, finishedAt, createdAt, updatedAt, deletedAt,
          ...item
        }) => item)(assessment) // Clones assessment variable, without some keys (id, finishedAt, ...).
      );

      const reassessment = await transaction.save(InnovationReassessmentRequestEntity, InnovationReassessmentRequestEntity.new({
        assessment: InnovationAssessmentEntity.new({ id: assessmentClone.id }),
        innovation: InnovationEntity.new({ id: innovationId }),
        updatedInnovationRecord: data.updatedInnovationRecord,
        description: data.description,
        createdBy: assessmentClone.createdBy,
        updatedBy: assessmentClone.updatedBy
      }));

      await transaction.softDelete(InnovationAssessmentEntity, { id: assessment.id });

      await this.domainService.innovations.addActivityLog<'NEEDS_ASSESSMENT_REASSESSMENT_REQUESTED'>(
        transaction,
        { userId: requestUser.id, innovationId: assessment.innovation.id, activity: ActivityEnum.NEEDS_ASSESSMENT_REASSESSMENT_REQUESTED },
        { assessment: { id: assessmentClone.id }, reassessment: { id: reassessment.id } }
      );

      return { assessment: { id: assessmentClone.id }, reassessment: { id: reassessment.id } };

    });


    await this.notifierService.send<NotifierTypeEnum.INNOVATION_SUBMITED>(
      { id: requestUser.id, identityId: requestUser.identityId, type: requestUser.type },
      NotifierTypeEnum.INNOVATION_SUBMITED,
      { innovationId: result.assessment.id }
    );

    return { assessment: { id: result.assessment.id }, reassessment: { id: result.reassessment.id } };

  }

}<|MERGE_RESOLUTION|>--- conflicted
+++ resolved
@@ -285,11 +285,7 @@
       .innerJoinAndSelect('assessment.assignTo', 'assignTo')
       .leftJoinAndSelect('assessment.organisationUnits', 'organisationUnits')
       .where('innovation.id = :innovationId', { innovationId })
-<<<<<<< HEAD
-      .orderBy('assessment.createdAt', 'DESC')
-=======
       .orderBy('assessment.createdAt', 'DESC') // Not needed, but it doesn't do any harm.
->>>>>>> 74a76547
       .getOne();
     if (!assessment) {
       throw new NotFoundError(InnovationErrorsEnum.INNOVATION_ASSESSMENT_NOT_FOUND);
