--- conflicted
+++ resolved
@@ -133,7 +133,6 @@
 
     return {
       id: assessment.id,
-<<<<<<< HEAD
       ...(!assessment.reassessmentRequest
         ? {}
         : assessment.reassessmentRequest.updatedInnovationRecord
@@ -141,24 +140,15 @@
               reassessment: {
                 updatedInnovationRecord: assessment.reassessmentRequest.updatedInnovationRecord,
                 description: assessment.reassessmentRequest.description
+                previousAssessmentId: assessment.previousAssessment!.id
               }
             }
           : {
               reassessment: {
                 description: assessment.reassessmentRequest.description
+                previousAssessmentId: assessment.previousAssessment!.id
               }
             }),
-=======
-      ...(assessment.reassessmentRequest
-        ? {
-            reassessment: {
-              updatedInnovationRecord: assessment.reassessmentRequest.updatedInnovationRecord,
-              description: assessment.reassessmentRequest.description,
-              previousAssessmentId: assessment.previousAssessment!.id // validated above
-            }
-          }
-        : {}),
->>>>>>> a4803f6c
       summary: assessment.summary,
       description: assessment.description,
       finishedAt: assessment.finishedAt,
