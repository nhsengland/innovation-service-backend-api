--- conflicted
+++ resolved
@@ -341,13 +341,8 @@
       return { reassessment: { id: reassessment.id }, assessment: { id: newAssessment.id } };
     });
 
-<<<<<<< HEAD
-    // Add notification with Innovation submited for needs assessment
-    this.notifierService.send<NotifierTypeEnum.INNOVATION_SUBMITED>(
-=======
     // add notification with Innovation submited for needs assessment
     await this.notifierService.send<NotifierTypeEnum.INNOVATION_SUBMITED>(
->>>>>>> 8737300a
       requestUser,
       NotifierTypeEnum.INNOVATION_SUBMITED,
       { innovationId: assessment.innovation.id }
