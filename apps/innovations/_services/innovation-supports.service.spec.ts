--- conflicted
+++ resolved
@@ -378,29 +378,6 @@
       });
     });
 
-<<<<<<< HEAD
-    it('should assign QA that created as accessor when status is WAITING', async () => {
-      const support = await sut.startInnovationSupport(
-        DTOsHelper.getUserRequestContext(scenario.users.bartQualifyingAccessor),
-        scenario.users.adamInnovator.innovations.adamInnovation.id,
-        {
-          status: InnovationSupportStatusEnum.WAITING,
-          message: randText({ charCount: 10 })
-        },
-        em
-      );
-
-      const dbSupport = await em
-        .createQueryBuilder(InnovationSupportEntity, 'support')
-        .leftJoinAndSelect('support.userRoles', 'roles')
-        .where('support.id = :supportId', { supportId: support.id })
-        .getOneOrFail();
-      expect(dbSupport.userRoles).toHaveLength(1);
-      expect(dbSupport.userRoles[0]?.id).toBe(scenario.users.bartQualifyingAccessor.roles.qaRole.id);
-    });
-
-=======
->>>>>>> efa207b2
     it('should throw an unprocessable entity error if the domain context has an invalid organisation unit id', async () => {
       await expect(() =>
         sut.startInnovationSupport(
