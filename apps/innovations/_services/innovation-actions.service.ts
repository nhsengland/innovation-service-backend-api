--- conflicted
+++ resolved
@@ -289,16 +289,12 @@
       throw new UnprocessableEntityError(InnovationErrorsEnum.INNOVATION_ACTION_WITH_UNPROCESSABLE_STATUS);
     }
 
-<<<<<<< HEAD
-    const result = await this.saveAction(user, domainContext, innovationId, dbAction, data);
-=======
     //Accessor can only decline actions requested by himself
     if (dbAction.status === InnovationActionStatusEnum.REQUESTED && dbAction.createdBy !== user.id) {
       throw new ForbiddenError(InnovationErrorsEnum.INNOVATION_ACTION_NOT_CREATED_BY_USER)
     }
 
-    const result = await this.saveAction(user, innovationId, dbAction, data);
->>>>>>> ccd0afec
+    const result = await this.saveAction(user, domainContext, innovationId, dbAction, data);
 
     // Send action status update to innovation owner
     await this.notifierService.send(
