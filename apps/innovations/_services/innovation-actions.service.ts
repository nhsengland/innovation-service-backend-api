import { inject, injectable } from 'inversify';

import { ActivityLogEntity, InnovationActionEntity, InnovationEntity, InnovationSectionEntity, InnovationSupportEntity, UserEntity } from '@innovations/shared/entities';
import { AccessorOrganisationRoleEnum, ActivityEnum, InnovationActionStatusEnum, InnovationSectionAliasEnum, InnovationSectionEnum, InnovationStatusEnum, InnovationSupportStatusEnum, InnovatorOrganisationRoleEnum, NotificationContextTypeEnum, NotifierTypeEnum, ThreadContextTypeEnum, UserTypeEnum } from '@innovations/shared/enums';
import { ForbiddenError, InnovationErrorsEnum, NotFoundError, UnprocessableEntityError } from '@innovations/shared/errors';
import type { PaginationQueryParamsType } from '@innovations/shared/helpers';
import { DomainServiceSymbol, DomainServiceType, IdentityProviderServiceSymbol, IdentityProviderServiceType, NotifierServiceSymbol, NotifierServiceType } from '@innovations/shared/services';
import type { DateISOType, DomainContextType, ActivityLogListParamsType } from '@innovations/shared/types';

import { InnovationThreadsServiceSymbol, InnovationThreadsServiceType } from './interfaces';

import { BaseService } from './base.service';


@injectable()
export class InnovationActionsService extends BaseService {

  constructor(
    @inject(DomainServiceSymbol) private domainService: DomainServiceType,
    @inject(IdentityProviderServiceSymbol) private identityProviderService: IdentityProviderServiceType,
    @inject(NotifierServiceSymbol) private notifierService: NotifierServiceType,
    @inject(InnovationThreadsServiceSymbol) private innovationThreadsService: InnovationThreadsServiceType,
  ) { super(); }


  async getActionsList(
    user: { id: string, type: UserTypeEnum, organisationId?: string, organisationRole?: AccessorOrganisationRoleEnum | InnovatorOrganisationRoleEnum, organisationUnitId?: string },
    filters: {
      innovationId?: string,
      innovationName?: string,
      sections?: InnovationSectionEnum[],
      status?: InnovationActionStatusEnum[],
      createdByMe?: boolean,
      fields: ('notifications')[]
    },
    pagination: PaginationQueryParamsType<'displayId' | 'section' | 'innovationName' | 'createdAt' | 'status'>
  ): Promise<{
    count: number,
    data: {
      id: string,
      displayId: string,
      description: string,
      innovation: { id: string, name: string },
      status: InnovationActionStatusEnum,
      section: InnovationSectionEnum,
      createdAt: DateISOType,
      updatedAt: DateISOType,
      notifications?: number
    }[]
  }> {

    const query = this.sqlConnection.createQueryBuilder(InnovationActionEntity, 'action')
      .innerJoinAndSelect('action.innovationSection', 'innovationSection')
      .innerJoinAndSelect('innovationSection.innovation', 'innovation');


    if (user.type === UserTypeEnum.INNOVATOR) {
      query.andWhere('innovation.owner_id = :innovatorUserId', { innovatorUserId: user.id });
    }

    if (user.type === UserTypeEnum.ASSESSMENT) {
      query.andWhere('innovation.status IN (:...assessmentInnovationStatus)', { assessmentInnovationStatus: [InnovationStatusEnum.WAITING_NEEDS_ASSESSMENT, InnovationStatusEnum.NEEDS_ASSESSMENT, InnovationStatusEnum.IN_PROGRESS] });
    }

    if (user.type === UserTypeEnum.ACCESSOR) {

      query.innerJoin('innovation.organisationShares', 'shares');
      query.leftJoin('innovation.innovationSupports', 'accessorSupports', 'accessorSupports.organisation_unit_id = :accessorSupportsOrganisationUnitId', { accessorSupportsOrganisationUnitId: user.organisationUnitId });
      query.andWhere('innovation.status IN (:...accessorInnovationStatus)', { accessorInnovationStatus: [InnovationStatusEnum.IN_PROGRESS, InnovationStatusEnum.COMPLETE] });
      query.andWhere('shares.id = :accessorOrganisationId', { accessorOrganisationId: user.organisationId });

      if (user.organisationRole === AccessorOrganisationRoleEnum.ACCESSOR) {
        query.andWhere('accessorSupports.status IN (:...accessorSupportsSupportStatuses01)', { accessorSupportsSupportStatuses01: [InnovationSupportStatusEnum.ENGAGING, InnovationSupportStatusEnum.COMPLETE] });
        // query.andWhere('accessorSupports.organisation_unit_id = :organisationUnitId ', { organisationUnitId: user.organisationUnitId });
      }

    }

    // Filters.
    if (filters.innovationId) {
      query.andWhere('innovation.id = :innovationId', { innovationId: filters.innovationId });
    }

    if (filters.innovationName) {
      query.andWhere('innovation.name LIKE :innovationName', { innovationName: `%${filters.innovationName}%` });
    }

    if (filters.sections && filters.sections.length > 0) {
      query.andWhere('innovationSection.section IN (:...sections)', { sections: filters.sections });
    }

    if (filters.status && filters.status.length > 0) {
      query.andWhere('action.status IN (:...statuses)', { statuses: filters.status });
    }

    if (filters.createdByMe) {
      query.andWhere('action.created_by = :createdBy', { createdBy: user.id });
      if (user.organisationUnitId) {
        query.innerJoinAndSelect('action.innovationSupport', 'support')
        .andWhere('support.organisation_unit_id = :orgUnitId', { orgUnitId: user.organisationUnitId });
      }
    }


    // Pagination and ordering.
    query.skip(pagination.skip);
    query.take(pagination.take);

    for (const [key, order] of Object.entries(pagination.order)) {
      let field: string;
      switch (key) {
        case 'displayId': field = 'action.displayId'; break;
        case 'section': field = 'innovationSection.section'; break;
        case 'innovationName': field = 'innovation.name'; break;
        case 'createdAt': field = 'action.createdAt'; break;
        case 'status': field = 'action.status'; break;
        default:
          field = 'action.createdAt'; break;
      }
      query.addOrderBy(field, order);
    }

    const dbActions = await query.getManyAndCount();

    if (dbActions[1] === 0) {
      return { count: 0, data: [] };
    }


    let notifications: { id: string, contextType: NotificationContextTypeEnum, contextId: string, params: string }[] = [];

    if (filters.fields?.includes('notifications')) {
      notifications = await this.domainService.innovations.getUnreadNotifications(user.id, dbActions[0].map(action => action.id));
    }

    return {
      count: dbActions[1],
      data: dbActions[0].map(action => ({
        id: action.id,
        displayId: action.displayId,
        description: action.description,
        innovation: { id: action.innovationSection.innovation.id, name: action.innovationSection.innovation.name },
        status: action.status,
        section: action.innovationSection.section,
        createdAt: action.createdAt,
        updatedAt: action.updatedAt,
        ...(!filters.fields?.includes('notifications') ? {} : {
          notifications: notifications.filter(item => item.contextId === action.id).length
        })
      }))
    };

  }


  async getActionInfo(actionId: string): Promise<{
    id: string,
    displayId: string,
    status: InnovationActionStatusEnum,
    section: InnovationSectionEnum,
    description: string,
    createdAt: DateISOType,
<<<<<<< HEAD
    createdBy: { id: string, name: string, organisationUnit?: string },
=======
    createdBy: { id: string, name: string, organisationUnit?: { id: string, name: string, acronym?: string } },
>>>>>>> e8c18374
    declineReason?: string
  }> {

    const dbAction = await this.sqlConnection.createQueryBuilder(InnovationActionEntity, 'action')
      .innerJoinAndSelect('action.innovationSection', 'innovationSection')
      .innerJoinAndSelect('innovationSection.innovation', 'innovation')
      .innerJoinAndSelect('action.createdByUser', 'createdByUser')
      .leftJoinAndSelect('action.innovationSupport', 'innovationSupport')
      .leftJoinAndSelect('innovationSupport.organisationUnit', 'organisationUnit')
      .where('action.id = :actionId', { actionId })
      .getOne();
    if (!dbAction) {
      throw new NotFoundError(InnovationErrorsEnum.INNOVATION_ACTION_NOT_FOUND);
    }

    let declineReason: string | null = null;
    if (dbAction.status === InnovationActionStatusEnum.DECLINED) {
      const activityLogDeclineReason = await this.sqlConnection
        .createQueryBuilder(ActivityLogEntity, 'activityLog')
        .where('activityLog.innovation_id = :innovationId', { innovationId: dbAction.innovationSection.innovation.id })
        .andWhere('activity = :activity', { activity: ActivityEnum.ACTION_STATUS_DECLINED_UPDATE })
        .andWhere('JSON_VALUE(param, \'$.actionId\') = :actionId', { actionId })
        .getOne();

      if (activityLogDeclineReason?.param) {
        const params = JSON.parse(activityLogDeclineReason.param) as ActivityLogListParamsType;
        declineReason = params.comment?.value ?? null;
      }
    }

    return {
      id: dbAction.id,
      displayId: dbAction.displayId,
      status: dbAction.status,
      description: dbAction.description,
      section: dbAction.innovationSection.section,
      createdAt: dbAction.createdAt,
      createdBy: {
        id: dbAction.createdByUser.id,
        name: (await this.identityProviderService.getUserInfo(dbAction.createdByUser.identityId)).displayName,
<<<<<<< HEAD
        organisationUnit: dbAction.innovationSupport?.organisationUnit?.name
=======
        organisationUnit: {
          id: dbAction.innovationSupport.organisationUnit.id,
          name: dbAction.innovationSupport.organisationUnit.name,
          acronym: dbAction.innovationSupport.organisationUnit.acronym
        }
>>>>>>> e8c18374
      },
      ...(declineReason ? { declineReason } : {})
    };

  }


  async createAction(
    user: { id: string, identityId: string, type: UserTypeEnum },
    domainContext: DomainContextType,
    innovationId: string,
    data: { section: InnovationSectionEnum, description: string }
  ): Promise<{ id: string }> {

    const innovation = await this.sqlConnection.createQueryBuilder(InnovationEntity, 'innovation')
      .innerJoinAndSelect('innovation.owner', 'owner')
      .leftJoinAndSelect('innovation.sections', 'sections')
      .leftJoinAndSelect('innovation.innovationSupports', 'supports')
      .leftJoinAndSelect('supports.organisationUnit', 'organisationUnit')
      .where('innovation.id = :innovationId', { innovationId })
      .getOne();

    if (!innovation) {
      throw new NotFoundError(InnovationErrorsEnum.INNOVATION_NOT_FOUND);
    }

    // Get section & support data.
    const innovationSection = (await innovation.sections).find(sec => sec.section === data.section);
    if (!innovationSection) {
      throw new UnprocessableEntityError(InnovationErrorsEnum.INNOVATION_SECTION_NOT_FOUND);
    }

    const innovationSupport = innovation.innovationSupports.find(
      is => is.organisationUnit.id === domainContext.organisation?.organisationUnit?.id
    );

    let actionCounter = (await innovationSection.actions).length;
    const displayId = InnovationSectionAliasEnum[data.section] + (++actionCounter).toString().slice(-2).padStart(2, '0');

    const actionObj = InnovationActionEntity.new({
      displayId: displayId,
      description: data.description,
      status: InnovationActionStatusEnum.REQUESTED,
      innovationSection: InnovationSectionEntity.new({ id: innovationSection.id }),
      createdBy: user.id,
      updatedBy: user.id
    });

    if (innovationSupport) {
      actionObj.innovationSupport = InnovationSupportEntity.new({ id: innovationSupport.id });
    }

    // Add new action to db and log action creation to innovation's activity log
    const result = await this.sqlConnection.transaction(async transaction => {

      const actionResult = await transaction.save<InnovationActionEntity>(actionObj);

      await this.domainService.innovations.addActivityLog(
        transaction,
        { userId: user.id, innovationId: innovation.id, activity: ActivityEnum.ACTION_CREATION },
        {
          sectionId: data.section,
          actionId: actionResult.id,
          comment: { value: data.description },
          role: domainContext.userType
        }
      );

      return { id: actionResult.id };

    });

    await this.notifierService.send(
      { id: user.id, identityId: user.identityId, type: user.type },
      NotifierTypeEnum.ACTION_CREATION,
      {
        innovationId: innovation.id,
        action: { id: result.id, section: data.section }
      },
      domainContext,
    );

    return result;

  }


  async updateActionAsAccessor(
    user: { id: string, identityId: string, type: UserTypeEnum },
    domainContext: DomainContextType,
    innovationId: string,
    actionId: string,
    data: { status: InnovationActionStatusEnum }
  ): Promise<{ id: string }> {

    const dbAction = await this.sqlConnection.createQueryBuilder(InnovationActionEntity, 'ia')
      .innerJoinAndSelect('ia.innovationSection', 'is')
      .innerJoinAndSelect('ia.innovationSupport', 'isup')
      .innerJoinAndSelect('is.innovation', 'i')
      .innerJoinAndSelect('isup.organisationUnit', 'ou')
      .innerJoinAndSelect('ou.organisation', 'o')
      .where('ia.id = :actionId', { actionId })
      .getOne();
    if (!dbAction) {
      throw new NotFoundError(InnovationErrorsEnum.INNOVATION_ACTION_NOT_FOUND);
    }

    if (![InnovationActionStatusEnum.SUBMITTED, InnovationActionStatusEnum.REQUESTED].includes(dbAction.status)) {
      throw new UnprocessableEntityError(InnovationErrorsEnum.INNOVATION_ACTION_WITH_UNPROCESSABLE_STATUS);
    }

    if (
      dbAction.status === InnovationActionStatusEnum.REQUESTED && data.status !== InnovationActionStatusEnum.CANCELLED
      || dbAction.status === InnovationActionStatusEnum.SUBMITTED && ![InnovationActionStatusEnum.COMPLETED, InnovationActionStatusEnum.REQUESTED].includes(data.status)) {
      throw new UnprocessableEntityError(InnovationErrorsEnum.INNOVATION_ACTION_WITH_UNPROCESSABLE_STATUS);
    }

    //Accessor can only decline actions requested by himself
    if (dbAction.status === InnovationActionStatusEnum.REQUESTED && dbAction.createdBy !== user.id) {
      throw new ForbiddenError(InnovationErrorsEnum.INNOVATION_ACTION_NOT_CREATED_BY_USER)
    }

    const result = await this.saveAction(user, domainContext, innovationId, dbAction, data);

    // Send action status update to innovation owner
    await this.notifierService.send(
      { id: user.id, identityId: user.identityId, type: user.type },
      NotifierTypeEnum.ACTION_UPDATE,
      {
        innovationId: dbAction.innovationSection.innovation.id,
        action: {
          id: dbAction.id,
          section: dbAction.innovationSection.section,
          status: result.status
        }
      },
      domainContext
    );

    return { id: result.id };

  }

  async updateActionAsNeedsAccessor(
    user: { id: string, identityId: string, type: UserTypeEnum },
    domainContext: DomainContextType,
    innovationId: string,
    actionId: string,
    data: { status: InnovationActionStatusEnum }
  ): Promise<{ id: string }> {

    const dbAction = await this.sqlConnection.createQueryBuilder(InnovationActionEntity, 'ia')
      .innerJoinAndSelect('ia.innovationSection', 'is')
      .innerJoinAndSelect('is.innovation', 'i')
      .leftJoinAndSelect('ia.innovationSupport', 'isup')
      .where('ia.id = :actionId', { actionId })
      .andWhere('ia.innovationSupport.id IS NULL')
      .getOne();
    if (!dbAction) {
      throw new NotFoundError(InnovationErrorsEnum.INNOVATION_ACTION_NOT_FOUND);
    }

    if (![InnovationActionStatusEnum.SUBMITTED, InnovationActionStatusEnum.REQUESTED].includes(dbAction.status)) {
      throw new UnprocessableEntityError(InnovationErrorsEnum.INNOVATION_ACTION_WITH_UNPROCESSABLE_STATUS);
    }

    if (
      dbAction.status === InnovationActionStatusEnum.REQUESTED && data.status !== InnovationActionStatusEnum.CANCELLED
      || dbAction.status === InnovationActionStatusEnum.SUBMITTED && ![InnovationActionStatusEnum.COMPLETED, InnovationActionStatusEnum.REQUESTED].includes(data.status)) {
      throw new UnprocessableEntityError(InnovationErrorsEnum.INNOVATION_ACTION_WITH_UNPROCESSABLE_STATUS);
    }

    const result = await this.saveAction(user, domainContext, innovationId, dbAction, data);

    // Send action status update to innovation owner
    await this.notifierService.send(
      { id: user.id, identityId: user.identityId, type: user.type },
      NotifierTypeEnum.ACTION_UPDATE,
      {
        innovationId: dbAction.innovationSection.innovation.id,
        action: {
          id: dbAction.id,
          section: dbAction.innovationSection.section,
          status: result.status
        }
      },
      domainContext
    );

    return { id: result.id };

  }

  async updateActionAsInnovator(
    user: { id: string, identityId: string, type: UserTypeEnum },
    domainContext: DomainContextType,
    innovationId: string,
    actionId: string,
    data: { status: InnovationActionStatusEnum, message: string }
  ): Promise<{ id: string }> {

    const dbAction = await this.sqlConnection.createQueryBuilder(InnovationActionEntity, 'action')
      .innerJoinAndSelect('action.innovationSection', 'section')
      .where('action.id = :actionId', { actionId })
      .getOne();

    if (!dbAction) {
      throw new NotFoundError(InnovationErrorsEnum.INNOVATION_ACTION_NOT_FOUND);
    }

    if (dbAction.status !== InnovationActionStatusEnum.REQUESTED) {
      throw new UnprocessableEntityError(InnovationErrorsEnum.INNOVATION_ACTION_WITH_UNPROCESSABLE_STATUS);
    }

    const result = await this.saveAction(user, domainContext, innovationId, dbAction, data);

    await this.notifierService.send(
      { id: user.id, identityId: user.identityId, type: user.type },
      NotifierTypeEnum.ACTION_UPDATE,
      {
        innovationId: innovationId,
        action: {
          id: dbAction.id,
          section: dbAction.innovationSection.section,
          status: result.status
        },
        comment: data.message
      }
    );

    return { id: result.id };

  }

  /**
   * returns ths action subject according to the status
   * @param dbAction the action to get the subject from
   * @param status the status to get the subject from
   * @returns the action subject according to the status
   */
  private getSaveActionSubject(dbAction: InnovationActionEntity, status: InnovationActionStatusEnum): string {
    switch (status) {
      case InnovationActionStatusEnum.DECLINED:
        return `Action ${dbAction.displayId} declined`;
      // TODO this should be reviewed as this never happens in current implementation
      default:
        return `Action ${dbAction.displayId} updated`;
    }
  }

  private async saveAction(
    user: { id: string, identityId: string, type: UserTypeEnum },
    domainContext: DomainContextType,
    innovationId: string,
    dbAction: InnovationActionEntity,
    data: { status: InnovationActionStatusEnum, message?: string }
  ): Promise<InnovationActionEntity> {

    return this.sqlConnection.transaction(async transaction => {

      let thread;

      if (data.message) {

        thread = await this.innovationThreadsService.createThreadOrMessage(
          { id: user.id, identityId: user.identityId, type: user.type },
          domainContext,
          innovationId,
          this.getSaveActionSubject(dbAction, data.status),
          data.message,
          dbAction.id,
          ThreadContextTypeEnum.ACTION,
          transaction,
          true
        );

      }

      if (data.status === InnovationActionStatusEnum.DECLINED) {

        const actionCreatedBy = await this.sqlConnection.createQueryBuilder(UserEntity, 'user')
          .where('user.id = :id', { id: dbAction.createdBy })
          .getOne();

        await this.domainService.innovations.addActivityLog(
          transaction,
          { userId: user.id, innovationId, activity: ActivityEnum.ACTION_STATUS_DECLINED_UPDATE },
          {
            actionId: dbAction.id,
            interveningUserId: actionCreatedBy?.id || '',
            comment: { id: thread?.message?.id || '', value: thread?.message?.message || '' }
          });

      }

      if (data.status === InnovationActionStatusEnum.COMPLETED) {

        await this.domainService.innovations.addActivityLog(
          transaction,
          { userId: user.id, innovationId, activity: ActivityEnum.ACTION_STATUS_COMPLETED_UPDATE },
          { actionId: dbAction.id }
        );

      }

      if (data.status === InnovationActionStatusEnum.REQUESTED) {

        await this.domainService.innovations.addActivityLog(
          transaction,
          { userId: user.id, innovationId, activity: ActivityEnum.ACTION_STATUS_REQUESTED_UPDATE },
          { actionId: dbAction.id }
        );

      }

      if (data.status === InnovationActionStatusEnum.CANCELLED) {

        await this.domainService.innovations.addActivityLog(
          transaction,
          { userId: user.id, innovationId, activity: ActivityEnum.ACTION_STATUS_CANCELLED_UPDATE },
          { actionId: dbAction.id }
        );

      }

      dbAction.status = data.status;
      dbAction.updatedBy = user.id;

      return transaction.save(InnovationActionEntity, dbAction);

    });

  }

}<|MERGE_RESOLUTION|>--- conflicted
+++ resolved
@@ -97,7 +97,7 @@
       query.andWhere('action.created_by = :createdBy', { createdBy: user.id });
       if (user.organisationUnitId) {
         query.innerJoinAndSelect('action.innovationSupport', 'support')
-        .andWhere('support.organisation_unit_id = :orgUnitId', { orgUnitId: user.organisationUnitId });
+          .andWhere('support.organisation_unit_id = :orgUnitId', { orgUnitId: user.organisationUnitId });
       }
     }
 
@@ -160,11 +160,7 @@
     section: InnovationSectionEnum,
     description: string,
     createdAt: DateISOType,
-<<<<<<< HEAD
-    createdBy: { id: string, name: string, organisationUnit?: string },
-=======
     createdBy: { id: string, name: string, organisationUnit?: { id: string, name: string, acronym?: string } },
->>>>>>> e8c18374
     declineReason?: string
   }> {
 
@@ -195,6 +191,7 @@
       }
     }
 
+
     return {
       id: dbAction.id,
       displayId: dbAction.displayId,
@@ -205,15 +202,11 @@
       createdBy: {
         id: dbAction.createdByUser.id,
         name: (await this.identityProviderService.getUserInfo(dbAction.createdByUser.identityId)).displayName,
-<<<<<<< HEAD
-        organisationUnit: dbAction.innovationSupport?.organisationUnit?.name
-=======
         organisationUnit: {
-          id: dbAction.innovationSupport.organisationUnit.id,
-          name: dbAction.innovationSupport.organisationUnit.name,
-          acronym: dbAction.innovationSupport.organisationUnit.acronym
+          id: dbAction.innovationSupport?.organisationUnit?.id,
+          name: dbAction.innovationSupport?.organisationUnit?.name,
+          acronym: dbAction.innovationSupport?.organisationUnit?.acronym
         }
->>>>>>> e8c18374
       },
       ...(declineReason ? { declineReason } : {})
     };
