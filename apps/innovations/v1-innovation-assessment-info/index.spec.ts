import azureFunction from '.';

import { AzureHttpTriggerBuilder, TestsHelper } from '@innovations/shared/tests';
import type { TestUserType } from '@innovations/shared/tests/builders/user.builder';
import { randPastDate, randText, randUserName, randUuid } from '@ngneat/falso';
import { InnovationAssessmentsService } from '../_services/innovation-assessments.service';
import type { ResponseDTO } from './transformation.dtos';
import type { ParamsType } from './validation.schemas';

jest.mock('@innovations/shared/decorators', () => ({
  JwtDecoder: jest.fn().mockImplementation(() => (_: any, __: string, descriptor: PropertyDescriptor) => {
    return descriptor;
  }),
  Audit: jest.fn().mockImplementation(() => (_: any, __: string, descriptor: PropertyDescriptor) => {
    return descriptor;
  })
}));

const testsHelper = new TestsHelper();
const scenario = testsHelper.getCompleteScenario();

beforeAll(async () => {
  await testsHelper.init();
});

const expected = {
  id: randUuid(),
<<<<<<< HEAD
  // reassessment?: { updatedInnovationRecord: CurrentCatalogTypes.catalogYesNo; description: string },
=======
  majorVersion: 0,
  minorVersion: 0,
  //   reassessment?: { updatedInnovationRecord: CurrentCatalogTypes.catalogYesNo; description: string },
>>>>>>> ec88a7da
  summary: randText(),
  description: randText(),
  startedAt: randPastDate(),
  finishedAt: randPastDate(),
  assignTo: { id: randUuid(), name: randUserName() },
  maturityLevel: 'READY' as const,
  maturityLevelComment: randText(),
  hasRegulatoryApprovals: 'YES' as const,
  hasRegulatoryApprovalsComment: randText(),
  hasEvidence: 'YES' as const,
  hasEvidenceComment: randText(),
  hasValidation: 'YES' as const,
  hasValidationComment: randText(),
  hasProposition: 'YES' as const,
  hasPropositionComment: randText(),
  hasCompetitionKnowledge: 'YES' as const,
  hasCompetitionKnowledgeComment: randText(),
  hasImplementationPlan: 'YES' as const,
  hasImplementationPlanComment: randText(),
  hasScaleResource: 'YES' as const,
  hasScaleResourceComment: randText(),
  suggestedOrganisations: [
    {
      id: randUuid(),
      name: randText(),
      acronym: randText(),
      units: []
    }
  ],
  updatedAt: randPastDate(),
  updatedBy: { id: randUuid(), name: randUserName() },
  isLatest: true
};
const mock = jest
  .spyOn(InnovationAssessmentsService.prototype, 'getInnovationAssessmentInfo')
  .mockResolvedValue(expected);

afterEach(() => {
  jest.clearAllMocks();
});

describe('v1-innovation-assessment-info', () => {
  const innovationId = scenario.users.johnInnovator.innovations.johnInnovation.id;
  const assessmentId = scenario.users.johnInnovator.innovations.johnInnovation.assessment.id;

  describe('200', () => {
    it('should return success', async () => {
      const result = await new AzureHttpTriggerBuilder()
        .setAuth(scenario.users.paulNeedsAssessor)
        .setParams<ParamsType>({ innovationId, assessmentId })
        .call<ResponseDTO>(azureFunction);

      expect(result.body).toStrictEqual(expected);
      expect(result.status).toBe(200);
      expect(mock).toHaveBeenCalledTimes(1);
    });

    it('should return success with reassessment', async () => {
      const expectedWithReassessment = {
        ...expected,
        reassessment: {
          reassessmentReason: [],
          description: randText(),
          whatSupportDoYouNeed: randText(),
          previousAssessmentId: randUuid(),
          sectionsUpdatedSinceLastAssessment: []
        }
      };
      mock.mockResolvedValueOnce(expectedWithReassessment);
      const result = await new AzureHttpTriggerBuilder()
        .setAuth(scenario.users.paulNeedsAssessor)
        .setParams<ParamsType>({ innovationId, assessmentId })
        .call<ResponseDTO>(azureFunction);
      expect(result.body).toStrictEqual(expectedWithReassessment);
      expect(result.status).toBe(200);
      expect(mock).toHaveBeenCalledTimes(1);
    });
  });

  describe('Access', () => {
    it.each([
      ['Admin', 200, scenario.users.allMighty],
      ['QA', 200, scenario.users.aliceQualifyingAccessor],
      ['NA', 200, scenario.users.paulNeedsAssessor],
      ['Innovator', 200, scenario.users.johnInnovator],
      ['Outside innovator', 403, scenario.users.ottoOctaviusInnovator]
    ])('access with user %s should give %i', async (_role: string, status: number, user: TestUserType) => {
      const result = await new AzureHttpTriggerBuilder()
        .setAuth(user)
        .setParams<ParamsType>({ innovationId, assessmentId })
        .call<ResponseDTO>(azureFunction);

      expect(result.status).toBe(status);
    });
  });
});<|MERGE_RESOLUTION|>--- conflicted
+++ resolved
@@ -25,13 +25,10 @@
 
 const expected = {
   id: randUuid(),
-<<<<<<< HEAD
-  // reassessment?: { updatedInnovationRecord: CurrentCatalogTypes.catalogYesNo; description: string },
-=======
   majorVersion: 0,
   minorVersion: 0,
+  previousAssessment: { id: '', majorVersion: 0, minorVersion: 0 },
   //   reassessment?: { updatedInnovationRecord: CurrentCatalogTypes.catalogYesNo; description: string },
->>>>>>> ec88a7da
   summary: randText(),
   description: randText(),
   startedAt: randPastDate(),
@@ -94,6 +91,7 @@
         ...expected,
         reassessment: {
           reassessmentReason: [],
+          createdAt: new Date(),
           description: randText(),
           whatSupportDoYouNeed: randText(),
           previousAssessmentId: randUuid(),
