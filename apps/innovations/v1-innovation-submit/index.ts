--- conflicted
+++ resolved
@@ -22,11 +22,7 @@
     target: TargetEnum.INNOVATION,
     identifierParam: 'innovationId'
   })
-<<<<<<< HEAD
-  @ElasticSearchDocumentUpdate('INNOVATION_UPDATE')
-=======
   @ElasticSearchDocumentUpdate()
->>>>>>> 68d963fc
   static async httpTrigger(context: CustomContextType, request: HttpRequest): Promise<void> {
     const authorizationService = container.get<AuthorizationService>(SHARED_SYMBOLS.AuthorizationService);
     const innovationsService = container.get<InnovationsService>(SYMBOLS.InnovationsService);
