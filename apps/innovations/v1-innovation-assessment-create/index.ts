--- conflicted
+++ resolved
@@ -23,11 +23,7 @@
     target: TargetEnum.ASSESSMENT,
     identifierResponseField: 'id'
   })
-<<<<<<< HEAD
-  @ElasticSearchDocumentUpdate('ASSESSMENT_UPDATE')
-=======
   @ElasticSearchDocumentUpdate()
->>>>>>> 68d963fc
   static async httpTrigger(context: CustomContextType, request: HttpRequest): Promise<void> {
     const authorizationService = container.get<AuthorizationService>(SHARED_SYMBOLS.AuthorizationService);
     const innovationAssessmentsService = container.get<InnovationAssessmentsService>(
