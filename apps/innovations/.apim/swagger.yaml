--- conflicted
+++ resolved
@@ -973,6 +973,29 @@
                 - FOOD_NUTRITION
                 - DATA_MONITORING
                 - OTHER
+        - name: dateFilters
+          in: query
+          required: false
+          schema:
+            type: array
+            items:
+              type: object
+              properties:
+                field:
+                  type: string
+                  enum:
+                    - submittedAt
+                    - updatedAt
+                    - support.updatedAt
+                startDate:
+                  type: string
+                  format: date-time
+                endDate:
+                  type: string
+                  format: date-time
+              required:
+                - field
+              additionalProperties: false
         - name: diseasesAndConditions
           in: query
           required: false
@@ -1092,40 +1115,6 @@
             type: string
             maxLength: 200
             nullable: true
-<<<<<<< HEAD
-=======
-        - name: diseasesAndConditions
-          in: query
-          required: false
-          schema:
-            type: array
-            items:
-              type: string
-              maxLength: 100
-        - name: dateFilters
-          in: query
-          required: false
-          schema:
-            type: array
-            items:
-              type: object
-              properties:
-                field:
-                  type: string
-                  enum:
-                    - submittedAt
-                    - updatedAt
-                    - support.updatedAt
-                startDate:
-                  type: string
-                  format: date-time
-                endDate:
-                  type: string
-                  format: date-time
-              required:
-                - field
-              additionalProperties: false
->>>>>>> 94fc7de2
         - name: skip
           in: query
           required: false
