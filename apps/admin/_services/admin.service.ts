import {
  InnovationActionEntity,
  InnovationSupportEntity,
  NotificationEntity,
  OrganisationEntity,
  OrganisationUnitEntity,
  OrganisationUnitUserEntity,
  UserEntity,
} from '@admin/shared/entities';
import {
  AccessorOrganisationRoleEnum,
  InnovationActionStatusEnum,
  InnovationSupportLogTypeEnum,
  InnovationSupportStatusEnum,
  NotifierTypeEnum,
  OrganisationTypeEnum,
} from '@admin/shared/enums';
import { NotFoundError, OrganisationErrorsEnum, UnprocessableEntityError } from '@admin/shared/errors';
import {
  DomainServiceSymbol,
  DomainServiceType,
  NotifierServiceSymbol,
  NotifierServiceType,
} from '@admin/shared/services';
import type { DomainUserInfoType } from '@admin/shared/types';
import { NotificationUserEntity } from '@admin/shared/entities';
import { inject, injectable } from 'inversify';
import { EntityManager, In } from 'typeorm';
import { BaseService } from './base.service';

@injectable()
export class AdminService extends BaseService {
  constructor(
    @inject(DomainServiceSymbol) private domainService: DomainServiceType,
    @inject(NotifierServiceSymbol) private notifierService: NotifierServiceType
  ) {
    super();
  }

  async inactivateUnit(
    requestUser: DomainUserInfoType,
    unitId: string
  ): Promise<{
    unitId: string
  }> {

    // get the organisation to whom the unit belongs to
    const unit = await this.sqlConnection
      .createQueryBuilder(OrganisationUnitEntity, 'org_units')
      .where('org_units.id = :unitId', { unitId })
      .getOne();

    if (!unit) {
      throw new NotFoundError(
        OrganisationErrorsEnum.ORGANISATION_UNIT_NOT_FOUND
      );
    }

    // get users from unit
    const users = await this.sqlConnection
      .createQueryBuilder(OrganisationUnitUserEntity, 'org_unit_user')
      .leftJoinAndSelect('org_unit_user.organisationUser', 'org_user')
      .leftJoinAndSelect('org_user.user', 'user')
      .where('org_unit_user.organisation_unit_id = :unitId', {
        unitId,
      })
      .getMany();
    
    //get open actions issued by users from unit
    const actions = await this.sqlConnection
      .createQueryBuilder(InnovationActionEntity, 'actions')
      .leftJoinAndSelect('actions.innovationSupport', 'supports')
      .leftJoinAndSelect('supports.organisationUnit', 'unit')
      .where('unit.id = :unitId', { unitId })
      .getMany();
    
    // get all supports from unit
    const supports = await this.sqlConnection
      .createQueryBuilder(InnovationSupportEntity, 'support')
      .leftJoinAndSelect('support.organisationUnit', 'unit')
      .leftJoinAndSelect('support.innovation', 'innovation')
      .leftJoinAndSelect('support.organisationUnitUsers', 'assignedUsers')
      .where('unit.id = :unitId', { unitId })
      .getMany();

    const usersToLock = users.map((u) => ({
      id: u.organisationUser.user.id,
    }));

    const actionIds = actions.map((a) => a.id);
    const supportIds = supports.map((s) => s.id);

    const contexts = [...actionIds, ...supportIds];

    let notificationsToMarkAsRead: NotificationEntity[] = [];

    if (contexts.length > 0) {
      notificationsToMarkAsRead = await this.sqlConnection
        .createQueryBuilder(NotificationEntity, 'notification')
        .innerJoinAndSelect(
          'notification.notificationUsers',
          'notificationUser'
        )
        .where('notification.context_id IN (:...contexts)', { contexts })
        .andWhere('notificationUser.read_at IS NULL')
        .getMany();
    }

    const actionsToClear = actions
      .filter((a) =>
        [
          InnovationActionStatusEnum.REQUESTED,
          InnovationActionStatusEnum.IN_REVIEW,
        ].includes(a.status)
      )
      .map((aa) => aa.id);

    const supportsToComplete = supports.filter(s => 
      [
        InnovationSupportStatusEnum.ENGAGING,
        InnovationSupportStatusEnum.FURTHER_INFO_REQUIRED
      ].includes(s.status));

    const result = await this.sqlConnection.transaction(async transaction => {
      // Inactivate unit
      await transaction.update(
        OrganisationUnitEntity,
        { id: unitId },
        { inactivatedAt: new Date().toISOString() }
      );

      // Clear actions issued by unit
      if (actionsToClear.length > 0) {
        await transaction.update(
          InnovationActionEntity,
          { id: In(actionsToClear) },
          { status: InnovationActionStatusEnum.DELETED }
        );
      }

      // Complete supports of unit
      const updatedSupports = supportsToComplete.map((support) => ({
        ...support,
        status: InnovationSupportStatusEnum.COMPLETE,
        organisationUnitUsers: [],
      }));

      if (updatedSupports.length > 0) {
        await transaction
          .getRepository(InnovationSupportEntity)
          .save(updatedSupports, { chunk: 50 });
      }

      // Mark as read notifications in the context of this unit
      if (notificationsToMarkAsRead.length > 0) {
        await transaction.update(
          NotificationUserEntity,
          { notification: In(notificationsToMarkAsRead.map((n) => n.id)) },
          { readAt: new Date().toISOString() }
        );
      }

      // lock users of unit
      if (usersToLock.length > 0) {
        await transaction.update(
          UserEntity,
          { id: In(usersToLock.map((u) => u.id)) },
          { lockedAt: new Date().toISOString() }
        );
      }

      const organisationId = unit.organisationId;

      // get number of active units in organisation
      const activeUnitsCounter = await transaction
        .createQueryBuilder(OrganisationUnitEntity, 'unit')
        .where('unit.inactivatedAt IS NULL')
        .andWhere('unit.organisation_id = :organisationId', { organisationId })
        .getCount();

      // inactivate organisation if it has no active units
      if (activeUnitsCounter === 0) {
        await transaction.update(
          OrganisationEntity,
          { id: organisationId },
          { inactivatedAt: new Date().toISOString() }
        );
      }

      for (const support of updatedSupports) {
        await this.domainService.innovations.addSupportLog(
          transaction,
          { id: requestUser.id, organisationUnitId: unitId },
          { id: support.innovation.id },
          support.status,
          {
            type: InnovationSupportLogTypeEnum.STATUS_UPDATE,
            description: '',
            suggestedOrganisationUnits: [],
          }
        );

        await this.notifierService.send<NotifierTypeEnum.UNIT_INACTIVATION_SUPPORT_COMPLETED>(
          {
            id: requestUser.id,
            identityId: requestUser.identityId,
            type: requestUser.type,
          },
          NotifierTypeEnum.UNIT_INACTIVATION_SUPPORT_COMPLETED,
          {
            innovationId: support.innovation.id,
            unitId,
          }
        );

      }

      return { unitId };
    });

    return result;
  }

  async activateUnit(
    organisationId: string,
    unitId: string,
    userIds: string[]
    ): Promise<{
      unitId: string
    }> {

      const unit = await this.sqlConnection
        .createQueryBuilder(OrganisationUnitEntity, 'org_unit')
        .innerJoinAndSelect('org_unit.organisation', 'organisation')
        .where('org_unit.id = :unitId', { unitId })
        .getOne();

      if (!unit) {
        throw new NotFoundError(
          OrganisationErrorsEnum.ORGANISATION_UNIT_NOT_FOUND
        );
      }

      // get users entities
      const usersToLock = await this.sqlConnection
      .createQueryBuilder(UserEntity, 'user')
      .innerJoin('user.userOrganisations', 'org_user')
      .innerJoin('org_user.userOrganisationUnits', 'unit_user')
      .where('unit_user.id IN (:...userIds)', { userIds })
      .getMany()

      // get organisationUnitUser entities
      const unitUsers = await this.sqlConnection
        .createQueryBuilder(OrganisationUnitUserEntity, 'org_unit_user')
        .innerJoinAndSelect('org_unit_user.organisationUser', 'org_user')
        .where('org_unit_user.organisation_unit_id = :unitId', { unitId })
        .getMany();

      //ensure users to activate belong to unit
      userIds = userIds.filter((uId) => unitUsers.map((u) => u.id).includes(uId));

      //check if at least 1 user is QA
      const canActivate =
        unitUsers.some(
          (u) =>
            u.organisationUser.role ===
            AccessorOrganisationRoleEnum.QUALIFYING_ACCESSOR
        );

      if (!canActivate) {
        throw new UnprocessableEntityError(
          OrganisationErrorsEnum.ORGANISATION_UNIT_ACTIVATE_NO_QA
        );
      }

      const result = await this.sqlConnection.transaction(
        async (transaction) => {
          // Activate unit
          await transaction.update(
            OrganisationUnitEntity,
            { id: unitId },
            { inactivatedAt: null }
          );

          // activate organistion to whom unit belongs if it is inactivated
          if (unit.organisation.inactivatedAt !== null) {
            await transaction.update(
              OrganisationEntity,
              { id: organisationId },
              { inactivatedAt: null }
            );
          }

          //Activate users of unit
          for (const u of usersToLock) {
            await transaction.update(
              UserEntity,
              { id: u.id },
              { lockedAt: null }
            );
          }

          return { unitId };
        }
      );

      return result;
  }

  async updateUnit(
    unitId: string,
    name: string,
    acronym: string
  ): Promise<{
    id: string
  }> {

    const unit = await this.sqlConnection
      .createQueryBuilder(OrganisationUnitEntity, 'org_unit')
      .where('org_unit.id = :unitId', { unitId })
      .getOne()

    if (!unit) {
      throw new NotFoundError(OrganisationErrorsEnum.ORGANISATION_UNIT_NOT_FOUND)
    }

    const unitAlreadyExists = await this.sqlConnection
      .createQueryBuilder(OrganisationUnitEntity, 'org_unit')
      .where('org_unit.name = :name OR org_unit.acronym = :acronym', { name, acronym })
      .andWhere('org_unit.id != :unitId', { unitId })
      .getOne()

    if (unitAlreadyExists) {
      throw new Error(OrganisationErrorsEnum.ORGANISATION_UNIT_ALREADY_EXISTS)
    }

<<<<<<< HEAD
    return this.sqlConnection.transaction(async transaction => {

      await transaction.update(
        OrganisationUnitEntity,
        { id: unit.id },
        {
          name: name,
          acronym: acronym
        }
      )

      return { id: unit.id }
    })
  }

    



=======

  async createOrganisation(
    organisation: {
      name: string;
      acronym: string;
      units?: { name: string; acronym: string }[];
    }
  ): Promise<{
    id: string;
    units: string[]
   }> {

    const name = organisation.name
    const acronym = organisation.acronym

    const result = await this.sqlConnection.transaction(async (transaction) => {

      const orgAlreadyExists = await transaction
        .createQueryBuilder(OrganisationEntity, 'org')
        .where('org.name = :name OR org.acronym = :acronym', { name, acronym })
        .getOne()

      if (orgAlreadyExists) {
        throw new UnprocessableEntityError(OrganisationErrorsEnum.ORGANISATION_ALREADY_EXISTS)
      }

      const org = OrganisationEntity.new({
        name,
        acronym,
        inactivatedAt: new Date().toISOString(),
        type: OrganisationTypeEnum.ACCESSOR,
        isShadow: false 
      });

      const savedOrganisation = await transaction.save(
        OrganisationEntity,
        org
      );

      /*
        units can only have length 0 or greater than 1
        if 0 -> create shadow unit
        if > 1 -> create specified units
      */
      const savedUnits: OrganisationUnitEntity[] = []
      if (organisation.units && organisation.units.length > 1) {
        //create specified units
        for (const unit of organisation.units) {
          const u = await this.createOrganisationUnit(
            savedOrganisation.id,
            unit.name,
            unit.acronym,
            false,
            transaction
          )
          savedUnits.push(u)
        }
        return { id: savedOrganisation.id, units: savedUnits }
      }
      //create shadow unit
      const shadowUnit = await this.createOrganisationUnit(
        org.id,
        name,
        acronym,
        true,
        transaction
      )
      savedUnits.push(shadowUnit)

      return { id: savedOrganisation.id, units: savedUnits }

    });

    return { id: result.id, units: result.units.map(u => u.id) }
    
  }

  private async createOrganisationUnit(
    organisationId: string,
    name: string,
    acronym: string,
    isShadow: boolean,
    transaction: EntityManager
  ): Promise<OrganisationUnitEntity> {

    const org = await transaction
      .createQueryBuilder(OrganisationEntity, 'organisation')
      .where('organisation.id = :organisationId', { organisationId })
      .getOne()

    if (!org) {
      throw new NotFoundError(OrganisationErrorsEnum.ORGANISATION_NOT_FOUND)
    }

    const unitAlreadyExists = await transaction
      .createQueryBuilder(OrganisationUnitEntity, 'unit')
      .where('unit.name = :name OR unit.acronym = :acronym', { name, acronym })
      .getOne()

    if (unitAlreadyExists) {
      throw new UnprocessableEntityError(OrganisationErrorsEnum.ORGANISATION_UNIT_ALREADY_EXISTS)
    }

    const savedUnit = await transaction.save(
      OrganisationUnitEntity,
      OrganisationUnitEntity.new({
        name: name,
        acronym: acronym,
        inactivatedAt: new Date().toISOString(),
        isShadow: isShadow,
        organisation: org
      })
    );
    
    return savedUnit

  }
>>>>>>> a91bf6d3

}<|MERGE_RESOLUTION|>--- conflicted
+++ resolved
@@ -334,7 +334,6 @@
       throw new Error(OrganisationErrorsEnum.ORGANISATION_UNIT_ALREADY_EXISTS)
     }
 
-<<<<<<< HEAD
     return this.sqlConnection.transaction(async transaction => {
 
       await transaction.update(
@@ -349,12 +348,6 @@
       return { id: unit.id }
     })
   }
-
-    
-
-
-
-=======
 
   async createOrganisation(
     organisation: {
@@ -472,6 +465,5 @@
     return savedUnit
 
   }
->>>>>>> a91bf6d3
 
 }