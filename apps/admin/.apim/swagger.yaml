info:
  title: Admin API @ NHS Innovation Service
  version: 1.0.0
servers:
  - url: https://nhse-${ENV}-innovation-service-admin-functions.azurewebsites.net/api
openapi: 3.0.3
paths:
  /v1/health:
    get:
      summary: Get admin health
      description: Get admin application health status
      tags:
        - "[v1] health"
      parameters: []
      responses:
        "200":
          description: Success
          content:
            application/json:
              schema:
                type: object
                properties:
                  status:
                    type: string
                    enum:
                      - OK
                      - WARN
        "401":
          description: Unauthorized
        "403":
          description: Forbidden
  "/v1/organisations/{organisationId}/units/{organisationUnitId}/inactivate":
    patch:
<<<<<<< HEAD
      description: Inactivate an organisation unit.
      operationId: v1-admin-inactivate-unit
=======
      tags:
        - "[v1] Inactivate Unit"
      description: "Inactivate an organisation unit"
      operationId: "v1-admin-unit-inactivate"
>>>>>>> 7bf77c0b
      parameters:
        - name: organisationId
          in: path
          description: The organisation id.
          required: true
          schema:
            type: string
        - name: organisationUnitId
          in: path
          description: The organisation unit id.
          required: true
          schema:
            type: string
      responses:
        "200":
          description: The organisation unit has been inactivated..
          content:
            application/json:
              schema:
                type: object
                properties:
                  id:
                    type: string
                    description: The organisation unit id.
        "400":
          description: The organisation unit data is invalid.
        "401":
<<<<<<< HEAD
          description: The user is not authorized to inactivate an organisation unit.
        "404":
          description: The organisation unit does not exist.
        "500":
          description: An error occurred while inactivating the organisation unit.
=======
          description: "Unauthorized"

  "/v1/organisations/{organisationId}/units/{organisationUnitId}/activate":
    patch:
      tags:
        - "[v1] Activate Unit"
      description: "Activate an organisation unit"
      operationId: "v1-admin-unit-activate"
      parameters:
        - name: Authorization
          in: header
          schema:
            type: string
          required: true
        - name: organisationId
          in: path
          required: true
          schema:
            type: string
        - name: organisationUnitId
          in: path
          required: true
          schema:
            type: string
      requestBody:
        description: Users to unlock.
        required: true
        content:
          application/json:
            schema:
              type: object
      responses:
        "200":
          description: "OK"
        "400":
          description: "Bad Request"
        "401":
          description: "Unauthorized"

  "/v1/organisations":
    post:
      tags:
        - "[v1] Create Organisation"
      description: "Create an organisation"
      operationId: "v1-admin-organisation-create"
      parameters:
        - name: Authorization
          in: header
          schema:
            type: string
          required: true
      requestBody:
        description: Organisation to create.
        required: true
        content:
          application/json:
            schema:
              type: object
      responses:
        "200":
          description: "OK"
        "400":
          description: "Bad Request"
        "401":
          description: "Unauthorized"


  "/v1/organisations/{organisationId}/units/{organisationUnitId}":
    patch:
      tags:
        - "[v1] Update Unit"
      description: "Update an organisation unit"
      operationId: "v1-admin-unit-update"
      parameters:
        - name: Authorization
          in: header
          schema:
            type: string
          required: true
        - name: organisationId
          in: path
          required: true
          schema:
            type: string
        - name: organisationUnitId
          in: path
          required: true
          schema:
            type: string
      requestBody:
        description: Name and acronym for the unit.
        required: true
        content:
          application/json:
            schema:
              type: object
      responses:
        "200":
          description: "OK"
        "400":
          description: "Bad Request"
        "401":
          description: "Unauthorized"
>>>>>>> 7bf77c0b
<|MERGE_RESOLUTION|>--- conflicted
+++ resolved
@@ -31,15 +31,8 @@
           description: Forbidden
   "/v1/organisations/{organisationId}/units/{organisationUnitId}/inactivate":
     patch:
-<<<<<<< HEAD
       description: Inactivate an organisation unit.
-      operationId: v1-admin-inactivate-unit
-=======
-      tags:
-        - "[v1] Inactivate Unit"
-      description: "Inactivate an organisation unit"
-      operationId: "v1-admin-unit-inactivate"
->>>>>>> 7bf77c0b
+      operationId: v1-admin-unit-inactivate
       parameters:
         - name: organisationId
           in: path
@@ -55,126 +48,20 @@
             type: string
       responses:
         "200":
-          description: The organisation unit has been inactivated..
+          description: The organisation unit has been inactivated.
           content:
             application/json:
               schema:
                 type: object
                 properties:
-                  id:
+                  unitId:
                     type: string
                     description: The organisation unit id.
         "400":
-          description: The organisation unit data is invalid.
+          description: Bad request.
         "401":
-<<<<<<< HEAD
           description: The user is not authorized to inactivate an organisation unit.
         "404":
           description: The organisation unit does not exist.
         "500":
-          description: An error occurred while inactivating the organisation unit.
-=======
-          description: "Unauthorized"
-
-  "/v1/organisations/{organisationId}/units/{organisationUnitId}/activate":
-    patch:
-      tags:
-        - "[v1] Activate Unit"
-      description: "Activate an organisation unit"
-      operationId: "v1-admin-unit-activate"
-      parameters:
-        - name: Authorization
-          in: header
-          schema:
-            type: string
-          required: true
-        - name: organisationId
-          in: path
-          required: true
-          schema:
-            type: string
-        - name: organisationUnitId
-          in: path
-          required: true
-          schema:
-            type: string
-      requestBody:
-        description: Users to unlock.
-        required: true
-        content:
-          application/json:
-            schema:
-              type: object
-      responses:
-        "200":
-          description: "OK"
-        "400":
-          description: "Bad Request"
-        "401":
-          description: "Unauthorized"
-
-  "/v1/organisations":
-    post:
-      tags:
-        - "[v1] Create Organisation"
-      description: "Create an organisation"
-      operationId: "v1-admin-organisation-create"
-      parameters:
-        - name: Authorization
-          in: header
-          schema:
-            type: string
-          required: true
-      requestBody:
-        description: Organisation to create.
-        required: true
-        content:
-          application/json:
-            schema:
-              type: object
-      responses:
-        "200":
-          description: "OK"
-        "400":
-          description: "Bad Request"
-        "401":
-          description: "Unauthorized"
-
-
-  "/v1/organisations/{organisationId}/units/{organisationUnitId}":
-    patch:
-      tags:
-        - "[v1] Update Unit"
-      description: "Update an organisation unit"
-      operationId: "v1-admin-unit-update"
-      parameters:
-        - name: Authorization
-          in: header
-          schema:
-            type: string
-          required: true
-        - name: organisationId
-          in: path
-          required: true
-          schema:
-            type: string
-        - name: organisationUnitId
-          in: path
-          required: true
-          schema:
-            type: string
-      requestBody:
-        description: Name and acronym for the unit.
-        required: true
-        content:
-          application/json:
-            schema:
-              type: object
-      responses:
-        "200":
-          description: "OK"
-        "400":
-          description: "Bad Request"
-        "401":
-          description: "Unauthorized"
->>>>>>> 7bf77c0b
+          description: An error occurred while inactivating the organisation unit.