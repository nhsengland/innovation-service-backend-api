--- conflicted
+++ resolved
@@ -1,5 +1,5 @@
 info:
-  title: NHS Innovation Service API - Admin module
+  title: Admin API @ NHS Innovation Service
   version: 1.0.0
 servers:
   - url: https://nhse-${ENV}-innovation-service-admin-functions.azurewebsites.net/api
@@ -60,44 +60,8 @@
         "400":
           description: The organisation unit data is invalid.
         "401":
-<<<<<<< HEAD
           description: The user is not authorized to inactivate an organisation unit.
         "404":
           description: The organisation unit does not exist.
         "500":
-          description: An error occurred while inactivating the organisation unit.
-=======
-          description: "Unauthorized"
-        "403":
-          description: "Forbidden"
-    
-  "/v1/organisations/{organisationId}/units/{organisationUnitId}/inactivate":
-    patch:
-      tags:
-        - "[v1] Inactivate Unit"
-      description: "Inactivate an organisation unit"
-      operationId: "v1-admin-inactivate-unit"
-      parameters:
-        - name: Authorization
-          in: header
-          schema:
-            type: string
-          required: true
-        - name: organisationId
-          in: path
-          required: true
-          schema:
-            type: string
-        - name: organisationUnitId
-          in: path
-          required: true
-          schema:
-            type: string
-      responses:
-        "200":
-          description: "OK"
-        "400":
-          description: "Bad Request"
-        "401":
-          description: "Unauthorized"
->>>>>>> 67b58969
+          description: An error occurred while inactivating the organisation unit.