info:
  title: Admin API @ NHS Innovation Service
  version: 1.0.0
servers:
  - url: https://nhse-${ENV}-innovation-service-admin-functions.azurewebsites.net/api
openapi: 3.0.3
paths:
  /v1/health:
    get:
      summary: Get admin health
      description: Get admin application health status
      tags:
        - "[v1] health"
      parameters: []
      responses:
        "200":
          description: Success
          content:
            application/json:
              schema:
                type: object
                properties:
                  status:
                    type: string
                    enum:
                      - OK
                      - WARN
        "401":
          description: Unauthorized
        "403":
          description: Forbidden
  /v1/organisations:
    post:
      description: Create an organisation.
      operationId: v1-admin-organisation-create
      requestBody:
        description: The organisation to be created.
        required: true
        content:
          application/json:
            schema:
              type: object
              properties:
                name:
                  type: string
                  maxLength: 100
                  description: Name of the organisation.
                acronym:
                  type: string
                  maxLength: 10
                  description: Acronym of the organisation.
                units:
                  type: array
                  items:
                    type: object
                    properties:
                      name:
                        type: string
                        description: Name of the organisation unit.
                      acronym:
                        type: string
                        description: Acronym of the organisation unit.
                    required:
                      - name
                      - acronym
                    additionalProperties: false
                  description: Organisation units to create.
              required:
                - name
                - acronym
              additionalProperties: false
      responses:
        "200":
          description: The organisation has been created.
          content:
            application/json:
              schema:
                type: object
                properties:
                  id:
                    type: string
                    description: The organisation id.
                  units:
                    type: string
                    description: Ids of the organisation units belonging to the organisation.
        "400":
          description: Bad request.
        "401":
          description: The user is not authorized to create an organisation.
        "500":
          description: An error occurred while creating the organisation.
  "/v1/organisations/{organisationId}":
    patch:
      description: Update an organisation.
      operationId: v1-admin-organisation-update
      parameters:
        - name: organisationId
          in: path
          description: The organisation id.
          required: true
          schema:
            type: string
      requestBody:
        description: New name and acronym for the organisation.
        required: true
        content:
          application/json:
            schema:
              type: object
              properties:
                userIds:
                  type: string
                  description: Name and acronym for the organisation.
      responses:
        "200":
          description: The organisation unit has been updated.
          content:
            application/json:
              schema:
                type: object
                properties:
                  organisationId:
                    type: string
                    description: The organisation id.
        "400":
          description: Bad request.
        "401":
          description: The user is not authorized to update an organisation unit.
        "404":
          description: The organisation unit does not exist.
        "500":
          description: An error occurred while updating the organisation unit.
  /v1/tou:
    post:
      description: Create terms of use.
      operationId: v1-admin-terms-of-use-create
      requestBody:
        description: The terms of use to create.
        required: true
        content:
          application/json:
            schema:
              type: object
              properties:
                name:
                  type: string
                  description: Name of the terms of use.
                touType:
                  type: string
                  enum:
                    - INNOVATOR
                    - SUPPORT_ORGANISATION
                  description: Type of the terms of use.
                summary:
                  type: string
                  description: Brief summary of the terms of use.
                releasedAt:
                  type: string
                  description: Relase date of the terms of use.
              required:
                - name
                - touType
              additionalProperties: false
      responses:
        "200":
          description: The terms of use have been created.
          content:
            application/json:
              schema:
                type: object
                properties:
                  unitId:
                    type: string
                    description: Id of the created terms of use.
        "400":
          description: Bad request.
        "401":
          description: The user is not authorized to create terms of use.
        "500":
          description: An error occurred while creating the terms of use.
  "/v1/tou/{touId}":
    put:
      description: Update terms of use.
      operationId: v1-admin-terms-of-use-update
      parameters:
        - name: touId
          in: path
          required: true
          schema:
            type: string
            format: uuid
            description: The terms of use id.
      requestBody:
        description: The terms of use to be updated.
        required: true
        content:
          application/json:
            schema:
              type: object
              properties:
                name:
                  type: string
                  description: Name of the terms of use.
                touType:
                  type: string
                  enum:
                    - INNOVATOR
                    - SUPPORT_ORGANISATION
                  description: Type of the terms of use.
                summary:
                  type: string
                  description: Brief summary of the terms of use.
                releasedAt:
                  type: string
                  description: Relase date of the terms of use.
              required:
                - name
                - touType
              additionalProperties: false
      responses:
        "200":
          description: The terms of use have been updated.
          content:
            application/json:
              schema:
                type: object
                properties:
                  unitId:
                    type: string
                    description: Id of the updated terms of use.
        "400":
          description: Bad request.
        "401":
          description: The user is not authorized to update terms of use.
        "500":
          description: An error occurred while updating the terms of use.
  "/v1/organisations/{organisationId}/units/{organisationUnitId}/activate":
    patch:
      description: Activate an organisation unit.
      operationId: v1-admin-unit-activate
      parameters:
        - name: organisationId
          in: path
          description: The organisation id.
          required: true
          schema:
            type: string
        - name: organisationUnitId
          in: path
          description: The organisation unit id.
          required: true
          schema:
            type: string
      requestBody:
        description: The id of the users to unlock.
        required: true
        content:
          application/json:
            schema:
              type: object
              properties:
                userIds:
                  type: string
                  description: Ids of the users to unlock.
      responses:
        "200":
          description: The organisation unit has been activated.
          content:
            application/json:
              schema:
                type: object
                properties:
                  unitId:
                    type: string
                    description: The organisation unit id.
        "400":
          description: Bad request.
        "401":
          description: The user is not authorized to activate an organisation unit.
        "404":
          description: The organisation unit does not exist.
        "500":
          description: An error occurred while activating the organisation unit.
  "/v1/organisations/{organisationId}/units/{organisationUnitId}/inactivate":
    patch:
      description: Inactivate an organisation unit.
      operationId: v1-admin-unit-inactivate
      parameters:
        - name: organisationId
          in: path
          description: The organisation id.
          required: true
          schema:
            type: string
        - name: organisationUnitId
          in: path
          description: The organisation unit id.
          required: true
          schema:
            type: string
      responses:
        "200":
          description: The organisation unit has been inactivated.
          content:
            application/json:
              schema:
                type: object
                properties:
                  unitId:
                    type: string
                    description: The organisation unit id.
        "400":
          description: Bad request.
        "401":
          description: The user is not authorized to inactivate an organisation unit.
        "404":
          description: The organisation unit does not exist.
        "500":
          description: An error occurred while inactivating the organisation unit.
  "/v1/organisations/{organisationId}/units/{organisationUnitId}":
    patch:
      description: Update an organisation unit.
      operationId: v1-admin-unit-update
      parameters:
        - name: organisationId
          in: path
          description: The organisation id.
          required: true
          schema:
            type: string
        - name: organisationUnitId
          in: path
          description: The organisation unit id.
          required: true
          schema:
            type: string
      requestBody:
        description: New name and acronym for the unit.
        required: true
        content:
          application/json:
            schema:
              type: object
              properties:
                userIds:
                  type: string
                  description: Name and acronym for the unit.
      responses:
        "200":
          description: The organisation unit has been updated.
          content:
            application/json:
              schema:
                type: object
                properties:
                  unitId:
                    type: string
                    description: The organisation unit id.
        "400":
          description: Bad request.
        "401":
          description: The user is not authorized to update an organisation unit.
        "404":
          description: The organisation unit does not exist.
        "500":
          description: An error occurred while updating the organisation unit.
<<<<<<< HEAD
  "/v1/users/{userId}":
    patch:
      description: Lock a user.
      operationId: v1-admin-user-lock
      parameters:
        - name: userId
=======
  "/v1/organisations/{organisationId}/units":
    post:
      description: Create an organisation unit.
      operationId: v1-admin-unit-create
      parameters:
        - name: organisationId
>>>>>>> 5b525804
          in: path
          required: true
          schema:
            type: string
            format: uuid
<<<<<<< HEAD
            description: Id of the user to lock.
      responses:
        "200":
          description: The user has been locked.
=======
            description: Id of the organisation to which the unit will belong to.
      requestBody:
        description: The organisation unit to be created.
        required: true
        content:
          application/json:
            schema:
              type: object
              properties:
                name:
                  type: string
                  maxLength: 100
                  description: Name of the organisation unit.
                acronym:
                  type: string
                  maxLength: 10
                  description: Acronym of the organisation unit.
              required:
                - name
                - acronym
              additionalProperties: false
      responses:
        "200":
          description: The organisation unit has been created.
>>>>>>> 5b525804
          content:
            application/json:
              schema:
                type: object
                properties:
<<<<<<< HEAD
                  userId:
                    type: string
                    description: Id of the user.
        "400":
          description: Bad request.
        "401":
          description: The user is not authorized to lock a user.
        "404":
          description: The user does not exist.
        "500":
          description: An error occurred while locking a user.
=======
                  unitId:
                    type: string
                    description: The organisation id.
        "400":
          description: Bad request.
        "401":
          description: The user is not authorized to create an organisation unit.
        "500":
          description: An error occurred while creating the organisation unit.
>>>>>>> 5b525804
<|MERGE_RESOLUTION|>--- conflicted
+++ resolved
@@ -364,32 +364,48 @@
           description: The organisation unit does not exist.
         "500":
           description: An error occurred while updating the organisation unit.
-<<<<<<< HEAD
-  "/v1/users/{userId}":
+  "/v1/users/{userId}/lock":
     patch:
       description: Lock a user.
       operationId: v1-admin-user-lock
       parameters:
         - name: userId
-=======
+          in: path
+          required: true
+          schema:
+            type: string
+            format: uuid
+            description: Id of the user to lock.
+      responses:
+        "200":
+          description: The user has been locked.
+          content:
+            application/json:
+              schema:
+                type: object
+                properties:
+                  userId:
+                    type: string
+                    description: Id of the user.
+        "400":
+          description: Bad request.
+        "401":
+          description: The user is not authorized to lock a user.
+        "404":
+          description: The user does not exist.
+        "500":
+          description: An error occurred while locking a user.
   "/v1/organisations/{organisationId}/units":
     post:
       description: Create an organisation unit.
       operationId: v1-admin-unit-create
       parameters:
         - name: organisationId
->>>>>>> 5b525804
           in: path
           required: true
           schema:
             type: string
             format: uuid
-<<<<<<< HEAD
-            description: Id of the user to lock.
-      responses:
-        "200":
-          description: The user has been locked.
-=======
             description: Id of the organisation to which the unit will belong to.
       requestBody:
         description: The organisation unit to be created.
@@ -414,25 +430,11 @@
       responses:
         "200":
           description: The organisation unit has been created.
->>>>>>> 5b525804
-          content:
-            application/json:
-              schema:
-                type: object
-                properties:
-<<<<<<< HEAD
-                  userId:
-                    type: string
-                    description: Id of the user.
-        "400":
-          description: Bad request.
-        "401":
-          description: The user is not authorized to lock a user.
-        "404":
-          description: The user does not exist.
-        "500":
-          description: An error occurred while locking a user.
-=======
+          content:
+            application/json:
+              schema:
+                type: object
+                properties:
                   unitId:
                     type: string
                     description: The organisation id.
@@ -441,5 +443,4 @@
         "401":
           description: The user is not authorized to create an organisation unit.
         "500":
-          description: An error occurred while creating the organisation unit.
->>>>>>> 5b525804
+          description: An error occurred while creating the organisation unit.