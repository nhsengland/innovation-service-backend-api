info:
  title: Admin API @ NHS Innovation Service
  version: 1.0.0
servers:
  - url: https://nhse-${ENV}-innovation-service-admin-functions.azurewebsites.net/api
openapi: 3.0.3
paths:
  /v1/health:
    get:
      summary: Get admin health
      description: Get admin application health status
      tags:
        - "[v1] health"
      parameters: []
      responses:
        "200":
          description: Success
          content:
            application/json:
              schema:
                type: object
                properties:
                  status:
                    type: string
                    enum:
                      - OK
                      - WARN
        "401":
          description: Unauthorized
        "403":
          description: Forbidden
  /v1/organisations:
    post:
      description: Create an organisation.
      operationId: v1-admin-organisation-create
      requestBody:
        description: The organisation to be created.
        required: true
        content:
          application/json:
            schema:
              type: object
              properties:
                name:
                  type: string
                  maxLength: 100
                  description: Name of the organisation.
                acronym:
                  type: string
                  maxLength: 10
                  description: Acronym of the organisation.
                units:
                  type: array
                  items:
                    type: object
                    properties:
                      name:
                        type: string
                        description: Name of the organisation unit.
                      acronym:
                        type: string
                        description: Acronym of the organisation unit.
                    required:
                      - name
                      - acronym
                    additionalProperties: false
                  description: Organisation units to create.
              required:
                - name
                - acronym
              additionalProperties: false
      responses:
        "200":
          description: The organisation has been created.
          content:
            application/json:
              schema:
                type: object
                properties:
                  id:
                    type: string
                    description: The organisation id.
                  units:
                    type: string
                    description: Ids of the organisation units belonging to the organisation.
        "400":
          description: Bad request.
        "401":
          description: The user is not authorized to create an organisation.
        "500":
          description: An error occurred while creating the organisation.
  /v1/organisations/{organisationId}:
    patch:
      description: Update an organisation.
      operationId: v1-admin-organisation-update
      parameters:
        - name: organisationId
          in: path
          description: The organisation id.
          required: true
          schema:
            type: string
      requestBody:
        description: New name and acronym for the organisation.
        required: true
        content:
          application/json:
            schema:
              type: object
              properties:
                userIds:
                  type: string
                  description: Name and acronym for the organisation.
      responses:
        "200":
          description: The organisation unit has been updated.
          content:
            application/json:
              schema:
                type: object
                properties:
                  organisationId:
                    type: string
                    description: The organisation id.
        "400":
          description: Bad request.
        "401":
          description: The user is not authorized to update an organisation unit.
        "404":
          description: The organisation unit does not exist.
        "500":
          description: An error occurred while updating the organisation unit.
  /v1/search/reindex:
    post:
      description: Create Index and Ingest all the documents
      operationId: v1-admin-search-reindex
      tags:
        - "[v1] Elastic Search"
      responses:
        "204":
          description: Index reindexed
        "400":
          description: Bad Request
        "401":
          description: Unauthorized
        "403":
          description: Forbidden
        "404":
          description: Not Found
        "500":
          description: Internal Server Error
  /v1/tou/{touId}:
    get:
      description: Get terms of use.
      operationId: v1-admin-terms-of-use
      parameters:
        - name: touId
          in: path
          required: true
          schema:
            type: string
            format: uuid
            description: The terms of use id.
      responses:
        "200":
          description: The terms of use
          content:
            application/json:
              schema:
                type: object
                properties:
                  id:
                    type: string
                    format: uuid
                  name:
                    type: string
                  touType:
                    type: string
                    enum:
                      - INNOVATOR
                      - SUPPORT_ORGANISATION
                  summary:
                    type: string
                  releaseAt:
                    type: string
                    format: date-time
                    nullable: true
                  createdAt:
                    type: string
                    format: date-time
        "400":
          description: Bad request.
        "401":
          description: The user is not authorized to get terms of use.
        "404":
          description: The terms of use was not found.
        "500":
          description: An error occurred while listing the terms of use.
    put:
      description: Update terms of use.
      operationId: v1-admin-terms-of-use-update
      parameters:
        - name: touId
          in: path
          required: true
          schema:
            type: string
            format: uuid
            description: The terms of use id.
      requestBody:
        description: The terms of use to be updated.
        required: true
        content:
          application/json:
            schema:
              type: object
              properties:
                name:
                  type: string
                  description: Name of the terms of use.
                touType:
                  type: string
                  enum:
                    - INNOVATOR
                    - SUPPORT_ORGANISATION
                  description: Type of the terms of use.
                summary:
                  type: string
                  description: Brief summary of the terms of use.
                releasedAt:
                  type: string
                  description: Relase date of the terms of use.
              required:
                - name
                - touType
              additionalProperties: false
      responses:
        "200":
          description: The terms of use have been updated.
          content:
            application/json:
              schema:
                type: object
                properties:
                  unitId:
                    type: string
                    description: Id of the updated terms of use.
        "400":
          description: Bad request.
        "401":
          description: The user is not authorized to update terms of use.
        "500":
          description: An error occurred while updating the terms of use.
  /v1/tou:
    post:
      description: Create terms of use.
      operationId: v1-admin-terms-of-use-create
      requestBody:
        description: The terms of use to create.
        required: true
        content:
          application/json:
            schema:
              type: object
              properties:
                name:
                  type: string
                  description: Name of the terms of use.
                touType:
                  type: string
                  enum:
                    - INNOVATOR
                    - SUPPORT_ORGANISATION
                  description: Type of the terms of use.
                summary:
                  type: string
                  description: Brief summary of the terms of use.
                releasedAt:
                  type: string
                  description: Relase date of the terms of use.
              required:
                - name
                - touType
              additionalProperties: false
      responses:
        "200":
          description: The terms of use have been created.
          content:
            application/json:
              schema:
                type: object
                properties:
                  unitId:
                    type: string
                    description: Id of the created terms of use.
        "400":
          description: Bad request.
        "401":
          description: The user is not authorized to create terms of use.
        "500":
          description: An error occurred while creating the terms of use.
    get:
      description: List of terms of use.
      operationId: v1-admin-terms-of-use-list
      parameters:
        - name: skip
          in: query
          required: false
          schema:
            type: integer
        - name: take
          in: query
          required: false
          schema:
            type: integer
            maximum: 100
            default: 20
        - name: order
          in: query
          required: false
          schema:
            type: object
            properties: {}
            additionalProperties:
              type: string
              enum:
                - ASC
                - DESC
            default:
              default: DESC
      responses:
        "200":
          description: The list of terms of use versions.
          content:
            application/json:
              schema:
                type: object
                properties:
                  count:
                    type: number
                    description: The total number of terms of use.
                  data:
                    type: array
                    items:
                      type: object
                      properties:
                        id:
                          type: string
                          format: uuid
                        name:
                          type: string
                        touType:
                          type: string
                          enum:
                            - INNOVATOR
                            - SUPPORT_ORGANISATION
                        summary:
                          type: string
                        releaseAt:
                          type: string
                          format: date-time
                          nullable: true
                        createdAt:
                          type: string
                          format: date-time
        "400":
          description: Bad request.
        "401":
          description: The user is not authorized to get terms of use.
        "500":
          description: An error occurred while listing the terms of use.
  /v1/organisations/{organisationId}/units/{organisationUnitId}/activate:
    patch:
      description: Activate an organisation unit.
      operationId: v1-admin-unit-activate
      parameters:
        - name: organisationId
          in: path
          description: The organisation id.
          required: true
          schema:
            type: string
        - name: organisationUnitId
          in: path
          description: The organisation unit id.
          required: true
          schema:
            type: string
      requestBody:
        description: The id of the users to unlock.
        required: true
        content:
          application/json:
            schema:
              type: object
              properties:
                userIds:
                  type: string
                  description: Ids of the users to unlock.
      responses:
        "200":
          description: The organisation unit has been activated.
          content:
            application/json:
              schema:
                type: object
                properties:
                  unitId:
                    type: string
                    description: The organisation unit id.
        "400":
          description: Bad request.
        "401":
          description: The user is not authorized to activate an organisation unit.
        "404":
          description: The organisation unit does not exist.
        "500":
          description: An error occurred while activating the organisation unit.
  /v1/organisations/{organisationId}/units:
    post:
      description: Create an organisation unit.
      operationId: v1-admin-unit-create
      parameters:
        - name: organisationId
          in: path
          required: true
          schema:
            type: string
            format: uuid
            description: Id of the organisation to which the unit will belong to.
      requestBody:
        description: The organisation unit to be created.
        required: true
        content:
          application/json:
            schema:
              type: object
              properties:
                name:
                  type: string
                  maxLength: 100
                  description: Name of the organisation unit.
                acronym:
                  type: string
                  maxLength: 10
                  description: Acronym of the organisation unit.
              required:
                - name
                - acronym
              additionalProperties: false
      responses:
        "200":
          description: The organisation unit has been created.
          content:
            application/json:
              schema:
                type: object
                properties:
                  unitId:
                    type: string
                    description: The organisation id.
        "400":
          description: Bad request.
        "401":
          description: The user is not authorized to create an organisation unit.
        "500":
          description: An error occurred while creating the organisation unit.
  /v1/organisations/{organisationId}/units/{organisationUnitId}/inactivate:
    patch:
      description: Inactivate an organisation unit.
      operationId: v1-admin-unit-inactivate
      parameters:
        - name: organisationId
          in: path
          description: The organisation id.
          required: true
          schema:
            type: string
        - name: organisationUnitId
          in: path
          description: The organisation unit id.
          required: true
          schema:
            type: string
      responses:
        "200":
          description: The organisation unit has been inactivated.
          content:
            application/json:
              schema:
                type: object
                properties:
                  unitId:
                    type: string
                    description: The organisation unit id.
        "400":
          description: Bad request.
        "401":
          description: The user is not authorized to inactivate an organisation unit.
        "404":
          description: The organisation unit does not exist.
        "500":
          description: An error occurred while inactivating the organisation unit.
  /v1/organisations/{organisationId}/units/{organisationUnitId}:
    patch:
      description: Update an organisation unit.
      operationId: v1-admin-unit-update
      parameters:
        - name: organisationId
          in: path
          description: The organisation id.
          required: true
          schema:
            type: string
        - name: organisationUnitId
          in: path
          description: The organisation unit id.
          required: true
          schema:
            type: string
      requestBody:
        description: New name and acronym for the unit.
        required: true
        content:
          application/json:
            schema:
              type: object
              properties:
                userIds:
                  type: string
                  description: Name and acronym for the unit.
      responses:
        "200":
          description: The organisation unit has been updated.
          content:
            application/json:
              schema:
                type: object
                properties:
                  unitId:
                    type: string
                    description: The organisation unit id.
        "400":
          description: Bad request.
        "401":
          description: The user is not authorized to update an organisation unit.
        "404":
          description: The organisation unit does not exist.
        "500":
          description: An error occurred while updating the organisation unit.
  /v1/users:
    post:
      description: Create a user.
      operationId: v1-admin-user-create
      parameters: []
      requestBody:
        description: The user to be created.
        required: true
        content:
          application/json:
            schema:
              type: object
              properties:
                name:
                  type: string
                  maxLength: 100
                  description: Name of the user.
                email:
                  type: string
                  format: email
                  maxLength: 100
                  description: Email of the user.
                role:
                  type: string
                  enum:
                    - ADMIN
                    - ASSESSMENT
                    - ACCESSOR
                    - QUALIFYING_ACCESSOR
                  description: Role of the user.
              required:
                - name
                - email
                - role
              additionalProperties: false
              oneOf:
                - type: object
                  properties:
                    organisationId:
                      type: string
                      format: uuid
                      description: Id of the organisation.
                    unitIds:
                      type: array
                      items:
                        type: string
                        format: uuid
                      minItems: 1
                      description: Ids of the organisation units.
                  required:
                    - organisationId
                    - unitIds
                  additionalProperties: false
      responses:
        "201":
          description: The user has been created.
          content:
            application/json:
              schema:
                type: object
                properties:
                  id:
                    type: string
                    description: The user id.
        "400":
          description: Bad request.
        "401":
          description: The user is not authorized to create a user.
        "500":
          description: An error occurred while creating the user.
  /v1/users/{userId}:
    delete:
      description: delete a user.
      operationId: v1-admin-user-delete
      parameters:
        - name: userId
          in: path
          required: true
          schema:
            type: string
            format: uuid
      responses:
        "204":
          description: The user has been deleted.
        "400":
          description: Bad request.
        "403":
          description: The user is not authorized to delete a user.
        "500":
          description: An error occurred while deleting the user.
    patch:
      description: Update a user.
      operationId: v1-admin-user-update
      parameters:
        - name: userId
          in: path
          required: true
          schema:
            type: string
            format: uuid
            description: Id of the user to lock.
      requestBody:
        required: true
        content:
          application/json:
            schema:
              type: object
              properties:
                accountEnabled:
                  type: boolean
                  description: Activate or inactivate the user.
                role:
                  type: object
                  properties:
                    name:
                      type: string
                      enum:
                        - ACCESSOR
                        - QUALIFYING_ACCESSOR
                      description: Name of the role.
                    organisationId:
                      type: string
                      format: uuid
                      description: Id of the organisation.
                  required:
                    - name
                    - organisationId
                  additionalProperties: false
                email:
                  type: string
                  format: email
                  description: Email of the user.
              additionalProperties: false
      responses:
        "200":
          description: The user has been updated.
          content:
            application/json:
              schema:
                type: object
                properties:
                  userId:
                    type: string
                    description: Id of the user.
        "400":
          description: Bad request.
        "401":
          description: The user is not authorized to lock a user.
        "404":
          description: The user does not exist.
        "500":
          description: An error occurred while locking a user.
  /v1/users/{userIdOrEmail}:
    get:
      operationId: v1-admin-user-info
      description: Get user info.
      tags:
        - "[v1] Admin Users"
      parameters:
        - name: userIdOrEmail
          in: path
          required: true
          schema:
            anyOf:
              - type: string
                format: uuid
              - type: string
                format: email
      responses:
        "200":
          description: Success
          content:
            application/json:
              schema:
                type: object
                properties:
                  id:
                    type: string
                    format: uuid
                  email:
                    type: string
                  name:
                    type: string
                  phone:
                    type: string
                  isActive:
                    type: boolean
                  roles:
                    type: array
                    items:
                      type: object
                      properties:
                        id:
                          type: string
                        role:
                          type: string
                          enum:
                            - ADMIN
                            - INNOVATOR
                            - ACCESSOR
                            - ASSESSMENT
                            - QUALIFYING_ACCESSOR
                        displayTeam:
                          type: string
                        isActive:
                          type: boolean
        "400":
          description: The request is invalid.
        "401":
          description: The user is not authenticated.
        "403":
          description: The user is not authorized to access this resource.
        "500":
          description: An error occurred while processing the request.
  /v1/users/{userId}/innovations:
    get:
      description: Retrieves the user owned innovations.
      operationId: v1-admin-user-innovations
      tags:
        - "[v1] Innovations owned by user"
      parameters:
        - name: userId
          in: path
          required: true
          schema:
            type: string
            format: uuid
      responses:
        "200":
          description: Success
          content:
            application/json:
              schema:
                type: array
                items:
                  type: object
                  properties:
                    id:
                      type: string
                    name:
                      type: string
                    collaboratorsCount:
                      type: number
                    expirationTransferDate:
                      type: string
        "400":
          description: Bad request
  /v1/users/{userId}/roles/{roleId}:
    patch:
      description: Update user role.
      operationId: v1-admin-user-role-update
      parameters:
        - name: userId
          in: path
          required: true
          schema:
            type: string
            format: uuid
        - name: roleId
          in: path
          required: true
          schema:
            type: string
            format: uuid
      requestBody:
        required: true
        content:
          application/json:
            schema:
              type: object
              properties:
                enabled:
                  type: boolean
              additionalProperties: false
      responses:
        "204":
          description: Updated the user role
          content:
            application/json:
              schema:
                type: array
                items:
                  type: object
                  properties:
                    id:
                      type: string
                      description: The role id.
        "400":
          description: The request is invalid.
        "401":
          description: The user is not authenticated.
        "403":
          description: The user is not authorized to access this resource.
        "500":
          description: An error occurred while processing the request.
  /v1/users/{userId}/roles:
    post:
      description: Create user roles.
      operationId: v1-admin-user-roles-create
      parameters:
        - name: userId
          in: path
          required: true
          schema:
            type: string
            format: uuid
      requestBody:
        required: true
        content:
          application/json:
            schema:
              type: object
              properties:
                role:
                  type: string
                  enum:
                    - ADMIN
                    - ASSESSMENT
                    - ACCESSOR
                    - QUALIFYING_ACCESSOR
                  description: Role of the user.
              required:
                - role
              additionalProperties: false
              oneOf:
                - type: object
                  properties:
                    organisationId:
                      type: string
                      format: uuid
                      description: Id of the organisation.
                    unitIds:
                      type: array
                      items:
                        type: string
                        format: uuid
                      minItems: 1
                      description: Ids of the organisation units.
                  required:
                    - organisationId
                    - unitIds
                  additionalProperties: false
      responses:
        "201":
          description: The created roles.
          content:
            application/json:
              schema:
                type: array
                items:
                  type: object
                  properties:
                    id:
                      type: string
                      description: The role id.
        "400":
          description: The request is invalid.
        "401":
          description: The user is not authenticated.
        "403":
          description: The user is not authorized to access this resource.
        "500":
          description: An error occurred while processing the request.
  /v1/users/{userId}/validate:
    get:
      description: Get validation information.
      operationId: v1-admin-validate
      parameters:
        - name: userId
          in: path
          required: true
          schema:
            type: string
            format: uuid
            description: Id of the user.
      responses:
        "200":
          description: OK
          content:
            application/json:
              schema:
                type: object
                properties:
                  validations:
                    type: object
                    description: Validation data.
        "400":
          description: Bad request.
        "401":
          description: The user is not authorized to access validation data.
        "500":
          description: An error occurred while fetching the validation data.
  /v1/announcements:
    post:
      description: Create an announcement.
      operationId: v1-announcement-create
      requestBody:
        required: true
        content:
          application/json:
            schema:
              type: object
              properties:
                title:
                  type: string
                  maxLength: 100
                  description: Title of the announcement
                userRoles:
                  type: array
                  items:
                    type: string
                    enum:
                      - INNOVATOR
                      - ACCESSOR
                      - ASSESSMENT
                      - QUALIFYING_ACCESSOR
                    description: User roles that will see the announcement.
                  minItems: 1
                params:
                  anyOf:
                    - type: object
                      properties:
                        content:
                          type: string
                        link:
                          type: object
                          properties:
                            label:
                              type: string
                            url:
                              type: string
                          additionalProperties: false
                      required:
                        - content
                      additionalProperties: false
                    - type: object
                      properties:
                        content:
                          type: string
                        link:
                          type: object
                          properties:
                            label:
                              type: string
                            url:
                              type: string
                          additionalProperties: false
                        filters:
                          type: object
                          properties: {}
                          additionalProperties: false
                      required:
                        - content
                        - filters
                      additionalProperties: false
                startsAt:
                  type: string
                  format: date-time
                expiresAt:
                  type: string
                  format: date-time
                type:
                  type: string
<<<<<<< HEAD
                filters:
                  type: array
                  items:
                    type: object
                    properties:
                      section:
                        type: string
                      question:
                        type: string
                      answers:
                        type: array
                        items:
                          type: string
                        minItems: 1
                    required:
                      - section
                      - question
                      - answers
                    additionalProperties: false
=======
                  enum:
                    - LOG_IN
                    - HOMEPAGE
>>>>>>> d38ffe4d
              required:
                - title
                - startsAt
                - type
              additionalProperties: false
      responses:
        "200":
          description: Announcement created.
          content:
            application/json:
              schema:
                type: object
                properties:
                  id:
                    type: string
        "400":
          description: Bad Request
        "401":
          description: Unauthorized
        "403":
          description: Forbidden
        "404":
          description: Not Found
        "500":
          description: Internal Server Error
    get:
      description: Returns announcements list
      operationId: v1-announcements-list
      tags:
        - "[v1] Announcements"
      responses:
        "200":
          description: Success
          content:
            application/json:
              schema:
                type: array
                items:
                  type: object
                  properties:
                    id:
                      type: string
                      format: uuid
                    template:
                      type: string
                      enum:
                        - GENERIC
                        - FILTERED
                        - DEPRECATED
                    userRoles:
                      type: array
                      items:
                        type: string
                        enum:
                          - ADMIN
                          - INNOVATOR
                          - ACCESSOR
                          - ASSESSMENT
                          - QUALIFYING_ACCESSOR
                    params:
                      type: object
                    createdAt:
                      type: string
                      format: date-time
                    expiresAt:
                      type: string
                      format: date-time
  /v1/announcements/{announcementId}:
    delete:
      description: Delete an announcement.
      operationId: v1-announcement-delete
      parameters:
        - name: announcementId
          in: path
          required: true
          schema:
            type: string
            format: uuid
      responses:
        "204":
          description: The announcement has been deleted.
        "400":
          description: Bad request.
        "401":
          description: The user is not authorized to delete an announcement.
        "500":
          description: An error occurred while deleting the announcement.
    get:
      description: Get an announcement info.
      operationId: v1-announcement-info
      parameters:
        - name: announcementId
          in: path
          required: true
          schema:
            type: string
            format: uuid
      responses:
        "200":
          description: Announcement created.
          content:
            application/json:
              schema:
                type: object
                properties:
                  id:
                    type: string
                    format: uuid
                  template:
                    type: string
                    enum:
                      - GENERIC
                      - FILTERED
                      - DEPRECATED
                  userRoles:
                    type: array
                    items:
                      type: string
                      enum:
                        - ADMIN
                        - INNOVATOR
                        - ACCESSOR
                        - ASSESSMENT
                        - QUALIFYING_ACCESSOR
                  params:
                    type: object
                  createdAt:
                    type: string
                    format: date-time
                  expiresAt:
                    type: string
                    format: date-time
        "400":
          description: Bad request
        "401":
          description: Not authorized
        "500":
          description: An error occurred
    put:
      description: Update an announcement.
      operationId: v1-announcement-update
      parameters:
        - name: announcementId
          in: path
          required: true
          schema:
            type: string
            format: uuid
      requestBody:
        required: true
        content:
          application/json:
            schema:
              type: object
              properties:
                title:
                  type: string
                  maxLength: 100
                userRoles:
                  type: array
                  items: {}
                params:
                  anyOf:
                    - type: object
                      properties:
                        content:
                          type: string
                        link:
                          type: object
                          properties:
                            label:
                              type: string
                            url:
                              type: string
                          additionalProperties: false
                      additionalProperties: false
                    - type: object
                      properties:
                        content:
                          type: string
                        link:
                          type: object
                          properties:
                            label:
                              type: string
                            url:
                              type: string
                          additionalProperties: false
                        filters:
                          type: object
                          properties: {}
                          additionalProperties: false
                      additionalProperties: false
                startsAt:
                  type: string
                  format: date-time
                expiresAt:
                  type: string
                  format: date-time
                type:
                  type: string
                  enum:
                    - LOG_IN
                    - HOMEPAGE
              additionalProperties: false
      responses:
        "200":
          description: Announcement updated.
          content:
            application/json:
              schema:
                type: object
                properties:
                  id:
                    type: string
        "400":
          description: Bad request
        "401":
          description: Not authorized
        "500":
          description: An error occurred
  /v1/ir-schema:
    post:
      description: Create IR schema
      operationId: v1-ir-schema-create
      responses:
        "204":
          description: IR schema created
        "400":
          description: Bad request
        "401":
          description: Not authorized
        "500":
          description: An error occurred
  /v1/organisation-unit/{unit}/statistics:
    get:
      description: Get an organisation unit statistics
      tags:
        - "[v1] Organisation Unit Statistics"
      operationId: v1-organisation-unit-statistics
      parameters:
        - name: unit
          in: path
          required: true
          schema:
            type: string
            format: uuid
        - name: statistics
          in: query
          required: true
          schema:
            type: array
            items:
              type: string
              enum:
                - INNOVATIONS_PER_UNIT
      responses:
        "200":
          description: Ok.
        "400":
          description: Bad request.<|MERGE_RESOLUTION|>--- conflicted
+++ resolved
@@ -1011,7 +1011,9 @@
                   format: date-time
                 type:
                   type: string
-<<<<<<< HEAD
+                  enum:
+                    - LOG_IN
+                    - HOMEPAGE
                 filters:
                   type: array
                   items:
@@ -1031,11 +1033,6 @@
                       - question
                       - answers
                     additionalProperties: false
-=======
-                  enum:
-                    - LOG_IN
-                    - HOMEPAGE
->>>>>>> d38ffe4d
               required:
                 - title
                 - startsAt
