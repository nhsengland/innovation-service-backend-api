info:
  title: Admin API @ NHS Innovation Service
  version: 1.0.0
servers:
  - url: https://nhse-${ENV}-innovation-service-admin-functions.azurewebsites.net/api
openapi: 3.0.3
paths:
  /v1/health:
    get:
      summary: Get admin health
      description: Get admin application health status
      tags:
        - "[v1] health"
      parameters: []
      responses:
        "200":
          description: Success
          content:
            application/json:
              schema:
                type: object
                properties:
                  status:
                    type: string
                    enum:
                      - OK
                      - WARN
        "401":
          description: Unauthorized
        "403":
          description: Forbidden
  /v1/organisations:
    post:
      description: Create an organisation.
      operationId: v1-admin-organisation-create
      requestBody:
        description: The organisation to be created.
        required: true
        content:
          application/json:
            schema:
              type: object
              properties:
                name:
                  type: string
                  maxLength: 100
                  description: Name of the organisation.
                acronym:
                  type: string
                  maxLength: 10
                  description: Acronym of the organisation.
                units:
                  type: array
                  items:
                    type: object
                    properties:
                      name:
                        type: string
                        description: Name of the organisation unit.
                      acronym:
                        type: string
                        description: Acronym of the organisation unit.
                    required:
                      - name
                      - acronym
                    additionalProperties: false
                  description: Organisation units to create.
              required:
                - name
                - acronym
              additionalProperties: false
      responses:
        "200":
          description: The organisation has been created.
          content:
            application/json:
              schema:
                type: object
                properties:
                  id:
                    type: string
                    description: The organisation id.
                  units:
                    type: string
                    description: Ids of the organisation units belonging to the organisation.
        "400":
          description: Bad request.
        "401":
          description: The user is not authorized to create an organisation.
        "500":
          description: An error occurred while creating the organisation.
  /v1/organisations/{organisationId}:
    patch:
      description: Update an organisation.
      operationId: v1-admin-organisation-update
      parameters:
        - name: organisationId
          in: path
          description: The organisation id.
          required: true
          schema:
            type: string
      requestBody:
        description: New name and acronym for the organisation.
        required: true
        content:
          application/json:
            schema:
              type: object
              properties:
                userIds:
                  type: string
                  description: Name and acronym for the organisation.
      responses:
        "200":
          description: The organisation unit has been updated.
          content:
            application/json:
              schema:
                type: object
                properties:
                  organisationId:
                    type: string
                    description: The organisation id.
        "400":
          description: Bad request.
        "401":
          description: The user is not authorized to update an organisation unit.
        "404":
          description: The organisation unit does not exist.
        "500":
          description: An error occurred while updating the organisation unit.
  /v1/search/reindex:
    post:
      description: Create Index and Ingest all the documents
      operationId: v1-admin-search-reindex
      tags:
        - "[v1] Elastic Search"
      responses:
        "204":
          description: Index reindexed
        "400":
          description: Bad Request
        "401":
          description: Unauthorized
        "403":
          description: Forbidden
        "404":
          description: Not Found
        "500":
          description: Internal Server Error
  /v1/tou/{touId}:
    get:
      description: Get terms of use.
      operationId: v1-admin-terms-of-use
      parameters:
        - name: touId
          in: path
          required: true
          schema:
            type: string
            format: uuid
            description: The terms of use id.
      responses:
        "200":
          description: The terms of use
          content:
            application/json:
              schema:
                type: object
                properties:
                  id:
                    type: string
                    format: uuid
                  name:
                    type: string
                  touType:
                    type: string
                    enum:
                      - INNOVATOR
                      - SUPPORT_ORGANISATION
                  summary:
                    type: string
                  releaseAt:
                    type: string
                    format: date-time
                    nullable: true
                  createdAt:
                    type: string
                    format: date-time
        "400":
          description: Bad request.
        "401":
          description: The user is not authorized to get terms of use.
        "404":
          description: The terms of use was not found.
        "500":
          description: An error occurred while listing the terms of use.
    put:
      description: Update terms of use.
      operationId: v1-admin-terms-of-use-update
      parameters:
        - name: touId
          in: path
          required: true
          schema:
            type: string
            format: uuid
            description: The terms of use id.
      requestBody:
        description: The terms of use to be updated.
        required: true
        content:
          application/json:
            schema:
              type: object
              properties:
                name:
                  type: string
                  description: Name of the terms of use.
                touType:
                  type: string
                  enum:
                    - INNOVATOR
                    - SUPPORT_ORGANISATION
                  description: Type of the terms of use.
                summary:
                  type: string
                  description: Brief summary of the terms of use.
                releasedAt:
                  type: string
                  description: Relase date of the terms of use.
              required:
                - name
                - touType
              additionalProperties: false
      responses:
        "200":
          description: The terms of use have been updated.
          content:
            application/json:
              schema:
                type: object
                properties:
                  unitId:
                    type: string
                    description: Id of the updated terms of use.
        "400":
          description: Bad request.
        "401":
          description: The user is not authorized to update terms of use.
        "500":
          description: An error occurred while updating the terms of use.
  /v1/tou:
    post:
      description: Create terms of use.
      operationId: v1-admin-terms-of-use-create
      requestBody:
        description: The terms of use to create.
        required: true
        content:
          application/json:
            schema:
              type: object
              properties:
                name:
                  type: string
                  description: Name of the terms of use.
                touType:
                  type: string
                  enum:
                    - INNOVATOR
                    - SUPPORT_ORGANISATION
                  description: Type of the terms of use.
                summary:
                  type: string
                  description: Brief summary of the terms of use.
                releasedAt:
                  type: string
                  description: Relase date of the terms of use.
              required:
                - name
                - touType
              additionalProperties: false
      responses:
        "200":
          description: The terms of use have been created.
          content:
            application/json:
              schema:
                type: object
                properties:
                  unitId:
                    type: string
                    description: Id of the created terms of use.
        "400":
          description: Bad request.
        "401":
          description: The user is not authorized to create terms of use.
        "500":
          description: An error occurred while creating the terms of use.
    get:
      description: List of terms of use.
      operationId: v1-admin-terms-of-use-list
      parameters:
        - name: skip
          in: query
          required: false
          schema:
            type: integer
        - name: take
          in: query
          required: false
          schema:
            type: integer
            maximum: 100
            default: 20
        - name: order
          in: query
          required: false
          schema:
            type: object
            properties: {}
            additionalProperties:
              type: string
              enum:
                - ASC
                - DESC
            default:
              default: DESC
      responses:
        "200":
          description: The list of terms of use versions.
          content:
            application/json:
              schema:
                type: object
                properties:
                  count:
                    type: number
                    description: The total number of terms of use.
                  data:
                    type: array
                    items:
                      type: object
                      properties:
                        id:
                          type: string
                          format: uuid
                        name:
                          type: string
                        touType:
                          type: string
                          enum:
                            - INNOVATOR
                            - SUPPORT_ORGANISATION
                        summary:
                          type: string
                        releaseAt:
                          type: string
                          format: date-time
                          nullable: true
                        createdAt:
                          type: string
                          format: date-time
        "400":
          description: Bad request.
        "401":
          description: The user is not authorized to get terms of use.
        "500":
          description: An error occurred while listing the terms of use.
  /v1/organisations/{organisationId}/units/{organisationUnitId}/activate:
    patch:
      description: Activate an organisation unit.
      operationId: v1-admin-unit-activate
      parameters:
        - name: organisationId
          in: path
          description: The organisation id.
          required: true
          schema:
            type: string
        - name: organisationUnitId
          in: path
          description: The organisation unit id.
          required: true
          schema:
            type: string
      requestBody:
        description: The id of the users to unlock.
        required: true
        content:
          application/json:
            schema:
              type: object
              properties:
                userIds:
                  type: string
                  description: Ids of the users to unlock.
      responses:
        "200":
          description: The organisation unit has been activated.
          content:
            application/json:
              schema:
                type: object
                properties:
                  unitId:
                    type: string
                    description: The organisation unit id.
        "400":
          description: Bad request.
        "401":
          description: The user is not authorized to activate an organisation unit.
        "404":
          description: The organisation unit does not exist.
        "500":
          description: An error occurred while activating the organisation unit.
  /v1/organisations/{organisationId}/units:
    post:
      description: Create an organisation unit.
      operationId: v1-admin-unit-create
      parameters:
        - name: organisationId
          in: path
          required: true
          schema:
            type: string
            format: uuid
            description: Id of the organisation to which the unit will belong to.
      requestBody:
        description: The organisation unit to be created.
        required: true
        content:
          application/json:
            schema:
              type: object
              properties:
                name:
                  type: string
                  maxLength: 100
                  description: Name of the organisation unit.
                acronym:
                  type: string
                  maxLength: 10
                  description: Acronym of the organisation unit.
              required:
                - name
                - acronym
              additionalProperties: false
      responses:
        "200":
          description: The organisation unit has been created.
          content:
            application/json:
              schema:
                type: object
                properties:
                  unitId:
                    type: string
                    description: The organisation id.
        "400":
          description: Bad request.
        "401":
          description: The user is not authorized to create an organisation unit.
        "500":
          description: An error occurred while creating the organisation unit.
  /v1/organisations/{organisationId}/units/{organisationUnitId}/inactivate:
    patch:
      description: Inactivate an organisation unit.
      operationId: v1-admin-unit-inactivate
      parameters:
        - name: organisationId
          in: path
          description: The organisation id.
          required: true
          schema:
            type: string
        - name: organisationUnitId
          in: path
          description: The organisation unit id.
          required: true
          schema:
            type: string
      responses:
        "200":
          description: The organisation unit has been inactivated.
          content:
            application/json:
              schema:
                type: object
                properties:
                  unitId:
                    type: string
                    description: The organisation unit id.
        "400":
          description: Bad request.
        "401":
          description: The user is not authorized to inactivate an organisation unit.
        "404":
          description: The organisation unit does not exist.
        "500":
          description: An error occurred while inactivating the organisation unit.
  /v1/organisations/{organisationId}/units/{organisationUnitId}:
    patch:
      description: Update an organisation unit.
      operationId: v1-admin-unit-update
      parameters:
        - name: organisationId
          in: path
          description: The organisation id.
          required: true
          schema:
            type: string
        - name: organisationUnitId
          in: path
          description: The organisation unit id.
          required: true
          schema:
            type: string
      requestBody:
        description: New name and acronym for the unit.
        required: true
        content:
          application/json:
            schema:
              type: object
              properties:
                userIds:
                  type: string
                  description: Name and acronym for the unit.
      responses:
        "200":
          description: The organisation unit has been updated.
          content:
            application/json:
              schema:
                type: object
                properties:
                  unitId:
                    type: string
                    description: The organisation unit id.
        "400":
          description: Bad request.
        "401":
          description: The user is not authorized to update an organisation unit.
        "404":
          description: The organisation unit does not exist.
        "500":
          description: An error occurred while updating the organisation unit.
  /v1/users:
    post:
      description: Create a user.
      operationId: v1-admin-user-create
      parameters: []
      requestBody:
        description: The user to be created.
        required: true
        content:
          application/json:
            schema:
              type: object
              properties:
                name:
                  type: string
                  maxLength: 100
                  description: Name of the user.
                email:
                  type: string
                  format: email
                  maxLength: 100
                  description: Email of the user.
                role:
                  type: string
                  enum:
                    - ADMIN
                    - ASSESSMENT
                    - ACCESSOR
                    - QUALIFYING_ACCESSOR
                  description: Role of the user.
              required:
                - name
                - email
                - role
              additionalProperties: false
              oneOf:
                - type: object
                  properties:
                    organisationId:
                      type: string
                      format: uuid
                      description: Id of the organisation.
                    unitIds:
                      type: array
                      items:
                        type: string
                        format: uuid
                      minItems: 1
                      description: Ids of the organisation units.
                  required:
                    - organisationId
                    - unitIds
                  additionalProperties: false
      responses:
        "201":
          description: The user has been created.
          content:
            application/json:
              schema:
                type: object
                properties:
                  id:
                    type: string
                    description: The user id.
        "400":
          description: Bad request.
        "401":
          description: The user is not authorized to create a user.
        "500":
          description: An error occurred while creating the user.
  /v1/users/{userId}:
    delete:
      description: delete a user.
      operationId: v1-admin-user-delete
      parameters:
        - name: userId
          in: path
          required: true
          schema:
            type: string
            format: uuid
      responses:
        "204":
          description: The user has been deleted.
        "400":
          description: Bad request.
        "403":
          description: The user is not authorized to delete a user.
        "500":
          description: An error occurred while deleting the user.
    patch:
      description: Update a user.
      operationId: v1-admin-user-update
      parameters:
        - name: userId
          in: path
          required: true
          schema:
            type: string
            format: uuid
            description: Id of the user to lock.
      requestBody:
        required: true
        content:
          application/json:
            schema:
              type: object
              properties:
                accountEnabled:
                  type: boolean
                  description: Activate or inactivate the user.
                role:
                  type: object
                  properties:
                    name:
                      type: string
                      enum:
                        - ACCESSOR
                        - QUALIFYING_ACCESSOR
                      description: Name of the role.
                    organisationId:
                      type: string
                      format: uuid
                      description: Id of the organisation.
                  required:
                    - name
                    - organisationId
                  additionalProperties: false
                email:
                  type: string
                  format: email
                  description: Email of the user.
              additionalProperties: false
      responses:
        "200":
          description: The user has been updated.
          content:
            application/json:
              schema:
                type: object
                properties:
                  userId:
                    type: string
                    description: Id of the user.
        "400":
          description: Bad request.
        "401":
          description: The user is not authorized to lock a user.
        "404":
          description: The user does not exist.
        "500":
          description: An error occurred while locking a user.
  /v1/users/{userIdOrEmail}:
    get:
      operationId: v1-admin-user-info
      description: Get user info.
      tags:
        - "[v1] Admin Users"
      parameters:
        - name: userIdOrEmail
          in: path
          required: true
          schema:
            anyOf:
              - type: string
                format: uuid
              - type: string
                format: email
      responses:
        "200":
          description: Success
          content:
            application/json:
              schema:
                type: object
                properties:
                  id:
                    type: string
                    format: uuid
                  email:
                    type: string
                  name:
                    type: string
                  phone:
                    type: string
                  isActive:
                    type: boolean
                  roles:
                    type: array
                    items:
                      type: object
                      properties:
                        id:
                          type: string
                        role:
                          type: string
                          enum:
                            - ADMIN
                            - INNOVATOR
                            - ACCESSOR
                            - ASSESSMENT
                            - QUALIFYING_ACCESSOR
                        displayTeam:
                          type: string
                        isActive:
                          type: boolean
        "400":
          description: The request is invalid.
        "401":
          description: The user is not authenticated.
        "403":
          description: The user is not authorized to access this resource.
        "500":
          description: An error occurred while processing the request.
  /v1/users/{userId}/innovations:
    get:
      description: Retrieves the user owned innovations.
      operationId: v1-admin-user-innovations
      tags:
        - "[v1] Innovations owned by user"
      parameters:
        - name: userId
          in: path
          required: true
          schema:
            type: string
            format: uuid
      responses:
        "200":
          description: Success
          content:
            application/json:
              schema:
                type: array
                items:
                  type: object
                  properties:
                    id:
                      type: string
                    name:
                      type: string
                    collaboratorsCount:
                      type: number
                    expirationTransferDate:
                      type: string
        "400":
          description: Bad request
  /v1/users/{userId}/roles/{roleId}:
    patch:
      description: Update user role.
      operationId: v1-admin-user-role-update
      parameters:
        - name: userId
          in: path
          required: true
          schema:
            type: string
            format: uuid
        - name: roleId
          in: path
          required: true
          schema:
            type: string
            format: uuid
      requestBody:
        required: true
        content:
          application/json:
            schema:
              type: object
              properties:
                enabled:
                  type: boolean
              additionalProperties: false
      responses:
        "204":
          description: Updated the user role
          content:
            application/json:
              schema:
                type: array
                items:
                  type: object
                  properties:
                    id:
                      type: string
                      description: The role id.
        "400":
          description: The request is invalid.
        "401":
          description: The user is not authenticated.
        "403":
          description: The user is not authorized to access this resource.
        "500":
          description: An error occurred while processing the request.
  /v1/users/{userId}/roles:
    post:
      description: Create user roles.
      operationId: v1-admin-user-roles-create
      parameters:
        - name: userId
          in: path
          required: true
          schema:
            type: string
            format: uuid
      requestBody:
        required: true
        content:
          application/json:
            schema:
              type: object
              properties:
                role:
                  type: string
                  enum:
                    - ADMIN
                    - ASSESSMENT
                    - ACCESSOR
                    - QUALIFYING_ACCESSOR
                  description: Role of the user.
              required:
                - role
              additionalProperties: false
              oneOf:
                - type: object
                  properties:
                    organisationId:
                      type: string
                      format: uuid
                      description: Id of the organisation.
                    unitIds:
                      type: array
                      items:
                        type: string
                        format: uuid
                      minItems: 1
                      description: Ids of the organisation units.
                  required:
                    - organisationId
                    - unitIds
                  additionalProperties: false
      responses:
        "201":
          description: The created roles.
          content:
            application/json:
              schema:
                type: array
                items:
                  type: object
                  properties:
                    id:
                      type: string
                      description: The role id.
        "400":
          description: The request is invalid.
        "401":
          description: The user is not authenticated.
        "403":
          description: The user is not authorized to access this resource.
        "500":
          description: An error occurred while processing the request.
  /v1/users/{userId}/validate:
    get:
      description: Get validation information.
      operationId: v1-admin-validate
      parameters:
        - name: userId
          in: path
          required: true
          schema:
            type: string
            format: uuid
            description: Id of the user.
      responses:
        "200":
          description: OK
          content:
            application/json:
              schema:
                type: object
                properties:
                  validations:
                    type: object
                    description: Validation data.
        "400":
          description: Bad request.
        "401":
          description: The user is not authorized to access validation data.
        "500":
          description: An error occurred while fetching the validation data.
  /v1/announcements:
    post:
      description: Create an announcement.
      operationId: v1-announcement-create
      requestBody:
        required: true
        content:
          application/json:
            schema:
              type: object
              properties:
                title:
                  type: string
                  maxLength: 100
                  description: Title of the announcement
                userRoles:
                  type: array
                  items:
                    type: string
                    enum:
                      - INNOVATOR
                      - ACCESSOR
                      - ASSESSMENT
                      - QUALIFYING_ACCESSOR
                    description: User roles that will see the announcement.
                  minItems: 1
                params:
                  type: object
                  properties:
                    content:
                      type: string
                    link:
                      type: object
                      properties:
                        label:
                          type: string
                        url:
                          type: string
                      additionalProperties: false
                  required:
                    - content
                  additionalProperties: false
                startsAt:
                  type: string
                  format: date-time
                expiresAt:
                  type: string
                  format: date-time
                type:
                  type: string
                  enum:
                    - LOG_IN
                    - HOMEPAGE
                filters:
                  type: array
                  items:
                    type: object
                    properties:
                      section:
                        type: string
                      question:
                        type: string
                      answers:
                        type: array
                        items:
                          type: string
                        minItems: 1
                    required:
                      - section
                      - question
                      - answers
                    additionalProperties: false
                sendEmail:
                  type: boolean
                  default: false
              required:
                - title
                - startsAt
                - type
              additionalProperties: false
      responses:
        "200":
          description: Announcement created.
          content:
            application/json:
              schema:
                type: object
                properties:
                  id:
                    type: string
        "400":
          description: Bad Request
        "401":
          description: Unauthorized
        "403":
          description: Forbidden
        "404":
          description: Not Found
        "500":
          description: Internal Server Error
    get:
      description: Returns announcements list
      operationId: v1-announcements-list
      tags:
        - "[v1] Announcements"
      responses:
        "200":
          description: Success
          content:
            application/json:
              schema:
                type: array
                items:
                  type: object
                  properties:
                    id:
                      type: string
                      format: uuid
                    userRoles:
                      type: array
                      items:
                        type: string
                        enum:
                          - ADMIN
                          - INNOVATOR
                          - ACCESSOR
                          - ASSESSMENT
                          - QUALIFYING_ACCESSOR
                    params:
                      type: object
                    createdAt:
                      type: string
                      format: date-time
                    expiresAt:
                      type: string
                      format: date-time
  /v1/announcements/{announcementId}:
    delete:
      description: Delete an announcement.
      operationId: v1-announcement-delete
      parameters:
        - name: announcementId
          in: path
          required: true
          schema:
            type: string
            format: uuid
      responses:
        "204":
          description: The announcement has been deleted.
        "400":
          description: Bad request.
        "401":
          description: The user is not authorized to delete an announcement.
        "500":
          description: An error occurred while deleting the announcement.
    get:
      description: Get an announcement info.
      operationId: v1-announcement-info
      parameters:
        - name: announcementId
          in: path
          required: true
          schema:
            type: string
            format: uuid
      responses:
        "200":
          description: Announcement info retrieved.
          content:
            application/json:
              schema:
                type: object
                properties:
                  id:
                    type: string
                    format: uuid
                  userRoles:
                    type: array
                    items:
                      type: string
                      enum:
                        - ADMIN
                        - INNOVATOR
                        - ACCESSOR
                        - ASSESSMENT
                        - QUALIFYING_ACCESSOR
                  params:
                    type: object
                  createdAt:
                    type: string
                    format: date-time
                  expiresAt:
                    type: string
                    format: date-time
                  status:
                    type: string
                  filters:
                    type: array
                    items:
                      type: object
                      properties:
                        section:
                          type: string
                        question:
                          type: string
                        answers:
                          type: array
                          items:
                            type: string
                  sendEmail:
                    type: boolean
                  type:
                    type: string
                    enum:
                      - LOG_IN
                      - HOMEPAGE
        "400":
          description: Bad request
        "401":
          description: Not authorized
        "500":
          description: An error occurred
    put:
      description: Update an announcement.
      operationId: v1-announcement-update
      parameters:
        - name: announcementId
          in: path
          required: true
          schema:
            type: string
            format: uuid
      requestBody:
        required: true
        content:
          application/json:
            schema:
              type: object
              properties:
                title:
                  type: string
                  maxLength: 100
                userRoles:
                  type: array
                  items: {}
                params:
                  type: object
                  properties:
                    content:
                      type: string
                    link:
                      type: object
                      properties:
                        label:
                          type: string
                        url:
                          type: string
                      additionalProperties: false
                  additionalProperties: false
                startsAt:
                  type: string
                  format: date-time
                expiresAt:
                  type: string
                  format: date-time
                type:
                  type: string
                  enum:
                    - LOG_IN
                    - HOMEPAGE
                filters:
                  type: array
                  items:
                    type: object
                    properties:
                      section:
                        type: string
                      question:
                        type: string
                      answers:
                        type: array
                        items:
                          type: string
                        minItems: 1
                    required:
                      - section
                      - question
                      - answers
                    additionalProperties: false
                sendEmail:
                  type: boolean
              additionalProperties: false
      responses:
        "200":
          description: Announcement updated.
          content:
            application/json:
              schema:
                type: object
                properties:
                  id:
                    type: string
        "400":
          description: Bad request
        "401":
          description: Not authorized
        "500":
          description: An error occurred
  /v1/ir-schema:
    post:
      description: Create IR schema
      operationId: v1-ir-schema-create
<<<<<<< HEAD
      responses:
        "204":
          description: IR schema created
        "400":
          description: Bad request
        "401":
          description: Not authorized
        "500":
          description: An error occurred
  /v1/{userId}/mfa:
    get:
      description: Get user MFA configuration
      operationId: v1-mfa-info
      tags:
        - "[v1] Users"
      parameters:
        - name: userId
          in: path
          required: true
          schema:
            type: string
            format: uuid
      responses:
        "200":
          description: Success
          content:
            application/json:
              schema:
                type: object
                properties:
                  type:
                    type: string
                    enum:
                      - none
                      - email
                      - phone
                  phoneNumber:
                    type: string
        "400":
          description: Bad Request
        "401":
          description: Unauthorized
        "403":
          description: Forbidden
        "404":
          description: Not Found
        "500":
          description: Internal Server Error
    put:
      description: Upsert user MFA configuration
      operationId: v1-mfa-upsert
      tags:
        - "[v1] Users"
      parameters:
        - name: userId
          in: path
          required: true
          schema:
            type: string
            format: uuid
      requestBody:
        required: true
        content:
          application/json:
            schema:
              type: object
              properties:
                type:
                  type: string
                  enum:
                    - none
                    - email
                    - phone
                phoneNumber:
                  anyOf:
                    - type: string
                      maxLength: 20
                      x-required: true
              required:
                - type
              additionalProperties: false
=======
>>>>>>> 86264f82
      responses:
        "204":
          description: MFA information upserted
        "400":
          description: Bad Request
        "401":
          description: Unauthorized
        "403":
          description: Forbidden
        "404":
          description: Not Found
        "500":
          description: Internal Server Error
  /v1/organisation-unit/{unit}/statistics:
    get:
      description: Get an organisation unit statistics
      tags:
        - "[v1] Organisation Unit Statistics"
      operationId: v1-organisation-unit-statistics
      parameters:
        - name: unit
          in: path
          required: true
          schema:
            type: string
            format: uuid
        - name: statistics
          in: query
          required: true
          schema:
            type: array
            items:
              type: string
              enum:
                - INNOVATIONS_PER_UNIT
      responses:
        "200":
          description: Ok.
        "400":
          description: Bad request.<|MERGE_RESOLUTION|>--- conflicted
+++ resolved
@@ -1253,7 +1253,6 @@
     post:
       description: Create IR schema
       operationId: v1-ir-schema-create
-<<<<<<< HEAD
       responses:
         "204":
           description: IR schema created
@@ -1335,8 +1334,6 @@
               required:
                 - type
               additionalProperties: false
-=======
->>>>>>> 86264f82
       responses:
         "204":
           description: MFA information upserted
