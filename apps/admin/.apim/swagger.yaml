--- conflicted
+++ resolved
@@ -29,7 +29,7 @@
           description: Unauthorized
         "403":
           description: Forbidden
-  "/v1/organisations/{organisationId}/units/{organisationUnitId}/inactivate":
+  /v1/organisations/{organisationId}/units/{organisationUnitId}/inactivate:
     patch:
       description: Inactivate an organisation unit.
       operationId: v1-admin-unit-inactivate
@@ -60,10 +60,114 @@
         "400":
           description: Bad request.
         "401":
-<<<<<<< HEAD
+          description: The user is not authorized to inactivate an organisation unit.
+        "404":
+          description: The organisation unit does not exist.
+        "500":
+          description: An error occurred while inactivating the organisation unit.
+
+  /v1/organisations/{organisationId}/units/{organisationUnitId}/activate:
+      patch:
+        tags:
+          - "[v1] Activate Unit"
+        description: "Activate an organisation unit"
+        operationId: "v1-admin-unit-activate"
+        parameters:
+          - name: Authorization
+            in: header
+            schema:
+              type: string
+            required: true
+          - name: organisationId
+            in: path
+            required: true
+            schema:
+              type: string
+          - name: organisationUnitId
+            in: path
+            required: true
+            schema:
+              type: string
+        requestBody:
+          description: Users to unlock.
+          required: true
+          content:
+            application/json:
+              schema:
+                type: object
+        responses:
+          "200":
+            description: "OK"
+          "400":
+            description: "Bad Request"
+          "401":
+            description: "Unauthorized"
+
+  /v1/organisations:
+    post:
+      tags:
+        - "[v1] Create Organisation"
+      description: "Create an organisation"
+      operationId: "v1-admin-organisation-create"
+      parameters:
+        - name: Authorization
+          in: header
+          schema:
+            type: string
+          required: true
+      requestBody:
+        description: Organisation to create.
+        required: true
+        content:
+          application/json:
+            schema:
+              type: object
+      responses:
+        "200":
+          description: "OK"
+        "400":
+          description: "Bad Request"
+        "401":
           description: "Unauthorized"
 
-  "/v1/organisations/{organisationId}":
+  /v1/organisations/{organisationId}/units/{organisationUnitId}:
+    patch:
+      tags:
+        - "[v1] Update Unit"
+      description: "Update an organisation unit"
+      operationId: "v1-admin-unit-update"
+      parameters:
+        - name: Authorization
+          in: header
+          schema:
+            type: string
+          required: true
+        - name: organisationId
+          in: path
+          required: true
+          schema:
+            type: string
+        - name: organisationUnitId
+          in: path
+          required: true
+          schema:
+            type: string
+      requestBody:
+        description: Name and acronym for the unit.
+        required: true
+        content:
+          application/json:
+            schema:
+              type: object
+      responses:
+        "200":
+          description: "OK"
+        "400":
+          description: "Bad Request"
+        "401":
+          description: "Unauthorized"
+
+  /v1/organisations/{organisationId}:
       patch:
         tags:
           - "[v1] Update Organisation"
@@ -93,11 +197,4 @@
           "400":
             description: "Bad Request"
           "401":
-            description: "Unauthorized"
-=======
-          description: The user is not authorized to inactivate an organisation unit.
-        "404":
-          description: The organisation unit does not exist.
-        "500":
-          description: An error occurred while inactivating the organisation unit.
->>>>>>> 8d0947a8
+            description: "Unauthorized"