import Joi from 'joi';

import { AnnouncementParamsType, AnnouncementTypeEnum, ServiceRoleEnum } from '@admin/shared/enums';
import { AnnouncementJoiLinkValidation } from '../_services/announcements.schemas';
import type { FilterPayload } from '@admin/shared/models/schema-engine/schema.model';

export type ParamsType = {
  announcementId: string;
};
export const ParamsSchema = Joi.object<ParamsType>({
  announcementId: Joi.string().guid().required()
}).required();

export type BodyType = {
  title: string;
  userRoles: ServiceRoleEnum[];
  params: AnnouncementParamsType;
  startsAt: Date;
  expiresAt?: Date;
  type: AnnouncementTypeEnum;
<<<<<<< HEAD
  sendEmail?: boolean;
=======
  filters?: FilterPayload[];
>>>>>>> 1ec925fc
};
export const BodySchema = Joi.object<BodyType>({
  title: Joi.string().max(100).optional(),

  userRoles: Joi.array().optional(),

  params: Joi.object<BodyType['params']>({
    content: Joi.string().optional(),
    link: AnnouncementJoiLinkValidation.optional()
  }),

  startsAt: Joi.date().optional(),
  expiresAt: Joi.date().optional(),
  type: Joi.string()
    .valid(...Object.values(AnnouncementTypeEnum))
    .optional(),
<<<<<<< HEAD
  sendEmail: Joi.boolean().optional()
=======
  filters: Joi.array()
    .items(
      Joi.object<FilterPayload>({
        section: Joi.string().required(),
        question: Joi.string().required(),
        answers: Joi.array().items(Joi.string()).min(1).required()
      })
    )
    .optional()
>>>>>>> 1ec925fc
}).required();<|MERGE_RESOLUTION|>--- conflicted
+++ resolved
@@ -18,11 +18,8 @@
   startsAt: Date;
   expiresAt?: Date;
   type: AnnouncementTypeEnum;
-<<<<<<< HEAD
+  filters?: FilterPayload[];
   sendEmail?: boolean;
-=======
-  filters?: FilterPayload[];
->>>>>>> 1ec925fc
 };
 export const BodySchema = Joi.object<BodyType>({
   title: Joi.string().max(100).optional(),
@@ -39,9 +36,6 @@
   type: Joi.string()
     .valid(...Object.values(AnnouncementTypeEnum))
     .optional(),
-<<<<<<< HEAD
-  sendEmail: Joi.boolean().optional()
-=======
   filters: Joi.array()
     .items(
       Joi.object<FilterPayload>({
@@ -51,5 +45,4 @@
       })
     )
     .optional()
->>>>>>> 1ec925fc
 }).required();