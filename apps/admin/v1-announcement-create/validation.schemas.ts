--- conflicted
+++ resolved
@@ -1,61 +1,4 @@
 import { AnnouncementScheduledBodySchema, AnnouncementScheduledBodyType } from '../_services/announcements.schemas';
 
-<<<<<<< HEAD
-import { AnnouncementParamsType, AnnouncementTypeEnum, ServiceRoleEnum } from '@admin/shared/enums';
-import { FilterPayload } from '@admin/shared/models/schema-engine/schema.model';
-
-export type BodyType = {
-  title: string;
-  userRoles: ServiceRoleEnum[];
-  params: AnnouncementParamsType['GENERIC'];
-  startsAt: Date;
-  expiresAt?: Date;
-  type?: AnnouncementTypeEnum;
-  filters?: FilterPayload[];
-};
-
-export const BodySchema = Joi.object<BodyType>({
-  title: Joi.string().max(100).required().description('Title of the announcement'),
-
-  userRoles: Joi.array()
-    .items(
-      Joi.string()
-        .valid(...Object.values(ServiceRoleEnum).filter(t => t !== ServiceRoleEnum.ADMIN))
-        .required()
-        .description('User roles that will see the announcement.')
-    )
-    .min(1),
-
-  params: Joi.object<BodyType['params']>({
-    inset: Joi.object<BodyType['params']['inset']>({
-      title: Joi.string().optional(),
-      content: Joi.string().optional(),
-      link: Joi.object({
-        label: Joi.string(),
-        url: Joi.string()
-      }).optional()
-    }).optional(),
-    content: Joi.string().optional(),
-    actionLink: Joi.object<BodyType['params']['actionLink']>({
-      label: Joi.string(),
-      url: Joi.string()
-    }).optional()
-  }),
-
-  startsAt: Joi.date().required(),
-  expiresAt: Joi.date().greater(Joi.ref('startsAt')).optional(),
-  type: Joi.string().optional(),
-  filters: Joi.array()
-    .items(
-      Joi.object<FilterPayload>({
-        section: Joi.string().required(),
-        question: Joi.string().required(),
-        answers: Joi.array().items(Joi.string()).min(1).required()
-      })
-    )
-    .optional()
-}).required();
-=======
 export type BodyType = AnnouncementScheduledBodyType;
-export const BodySchema = AnnouncementScheduledBodySchema;
->>>>>>> d38ffe4d
+export const BodySchema = AnnouncementScheduledBodySchema;